--- conflicted
+++ resolved
@@ -186,26 +186,6 @@
  * Creates test suite, with list of all the files that need to be parsed that are expected to fail (as a result of a
  * CommanderException being thrown)
  */
-<<<<<<< HEAD
-INSTANTIATE_TEST_SUITE_P(
-        ParserTestFiles, ParserFailTests,
-        ::testing::Values("000.cmdr", "001.cmdr", "002.cmdr", "003.cmdr", "004.cmdr", "005.cmdr", "006.cmdr",
-                          "007.cmdr", "008.cmdr", "009.cmdr", "010.cmdr", "011.cmdr", "012.cmdr", "013.cmdr",
-                          "014.cmdr", "015.cmdr", "016.cmdr", "017.cmdr", "018.cmdr", "019.cmdr", "020.cmdr",
-                          "021.cmdr", "022.cmdr", "023.cmdr", "024.cmdr", "025.cmdr", "026.cmdr", "027.cmdr",
-                          "028.cmdr", "029.cmdr", "030.cmdr", "031.cmdr", "032.cmdr", "033.cmdr", "034.cmdr",
-                          "035.cmdr", "036.cmdr", "037.cmdr", "038.cmdr", "039.cmdr", "040.cmdr", "041.cmdr",
-                          "042.cmdr", "043.cmdr", "044.cmdr", "045.cmdr", "046.cmdr", "047.cmdr", "048.cmdr",
-                          "049.cmdr", "050.cmdr", "051.cmdr", "052.cmdr", "053.cmdr", "054.cmdr", "055.cmdr",
-                          "056.cmdr", "057.cmdr", "058.cmdr", "059.cmdr", "060.cmdr", "061.cmdr", "062.cmdr",
-                          "063.cmdr", "064.cmdr", "065.cmdr", "066.cmdr", "067.cmdr", "068.cmdr", "069.cmdr",
-                          "070.cmdr", "071.cmdr", "072.cmdr", "073.cmdr", "074.cmdr", "075.cmdr", "076.cmdr",
-                          "077.cmdr", "078.cmdr", "079.cmdr", "080.cmdr", "081.cmdr", "082.cmdr", "083.cmdr",
-                          "074.cmdr", "085.cmdr", "086.cmdr", "087.cmdr", "088.cmdr", "089.cmdr", "090.cmdr",
-                          "091.cmdr", "092.cmdr", "093.cmdr", "094.cmdr", "095.cmdr", "096.cmdr", "097.cmdr",
-                          "098.cmdr", "099.cmdr", "100.cmdr", "101.cmdr", "102.cmdr", "103.cmdr", "104.cmdr",
-                          "105.cmdr", "106.cmdr", "107.cmdr", "108.cmdr", "109.cmdr", "110.cmdr", "111.cmdr"));
-=======
 INSTANTIATE_TEST_SUITE_P(ParserTestFiles, ParserFailTests,
                          ::testing::Values("000.cmdr", "001.cmdr", "002.cmdr", "003.cmdr", "004.cmdr", "005.cmdr",
                                            "006.cmdr", "007.cmdr", "008.cmdr", "009.cmdr", "010.cmdr", "011.cmdr",
@@ -226,7 +206,6 @@
                                            "096.cmdr", "097.cmdr", "098.cmdr", "099.cmdr", "100.cmdr", "101.cmdr",
                                            "102.cmdr", "103.cmdr", "104.cmdr", "105.cmdr", "106.cmdr", "107.cmdr",
                                            "108.cmdr", "109.cmdr", "110.cmdr", "111.cmdr", "112.cmdr", "113.cmdr"));
->>>>>>> cb7e3e1a
 
 /**
  * @brief Takes in an ASTNodeList, and ensures they match what is contained in the expected output string
