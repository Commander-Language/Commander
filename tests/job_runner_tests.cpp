/**
 * @file job_runner_tests.cpp
 * @brief Tests for the job runner
 */
#include "source/job_runner/job_runner.hpp"
#include "source/util/commander_exception.hpp"
#include <gtest/gtest.h>
#include <fstream>
#include <iostream>

<<<<<<< HEAD
std::string getFileContents(const std::string &filePath) {
=======
std::string getFileContents(const std::string& filePath) {
>>>>>>> cb7e3e1a
    std::ifstream file(filePath);
    if (!file.is_open()) throw Util::CommanderException("Job Runner Tests: Can't find file");
    std::stringstream buf;
    buf << file.rdbuf();
    return buf.str();
}
<<<<<<< HEAD

using Args = std::vector<std::string>;
const std::string testLocation = "../tests/files/job_runner_tests/";

/**
 * @brief Run the builtin println and print
 */
TEST(JobRunnerTests, RunBuiltinPrint) {
    Args arg1{"println", "Hello from println builtin"};
    JobRunner::Process proc1(arg1, JobRunner::ProcessType::BUILTIN, false, true);

    JobRunner::JobRunner runner1(&proc1);
    JobRunner::JobInfo output1 = runner1.execProcess();

    Args arg2{"print", "Hello from print builtin"};
    JobRunner::Process proc2(arg2, JobRunner::ProcessType::BUILTIN, false, true);

=======

using Args = std::vector<std::string>;
const std::string testLocation = "../tests/files/job_runner_tests/";

/**
 * @brief Run the builtin println and print
 */
TEST(JobRunnerTests, RunBuiltinPrint) {
    Args arg1 {"println", "Hello from println builtin"};
    JobRunner::Process proc1(arg1, JobRunner::ProcessType::BUILTIN, false, true);

    JobRunner::JobRunner runner1(&proc1);
    JobRunner::JobInfo output1 = runner1.execProcess();

    Args arg2 {"print", "Hello from print builtin"};
    JobRunner::Process proc2(arg2, JobRunner::ProcessType::BUILTIN, false, true);

>>>>>>> cb7e3e1a
    JobRunner::JobRunner runner2(&proc2);
    JobRunner::JobInfo output2 = runner2.execProcess();

    EXPECT_EQ(std::get<0>(output1), "Hello from println builtin\n");
    EXPECT_EQ(std::get<0>(output2), "Hello from print builtin");
}
/**
 * @brief Run a simple external command
 */
TEST(JobRunnerTests, RunSimpleJobCat) {
<<<<<<< HEAD
    Args arg1{"cat", testLocation + "testDirectory/cat.txt"};
=======
    Args arg1 {"cat", testLocation + "testDirectory/cat.txt"};
>>>>>>> cb7e3e1a
    JobRunner::Process proc1(arg1, JobRunner::ProcessType::EXTERNAL, false, true);
    JobRunner::JobRunner runner1(&proc1);
    JobRunner::JobInfo output1 = runner1.execProcess();

    std::string expected = getFileContents(testLocation + "testDirectory/cat.txt");
    EXPECT_EQ(std::get<0>(output1), expected);
}
/**
 * Run a simple external command with big output to terminal
 */
TEST(JobRunnerTests, RunSimpleJobCat2) {
<<<<<<< HEAD
    Args arg1{"cat", testLocation + "testDirectory/cat2.txt"};
=======
    Args arg1 {"cat", testLocation + "testDirectory/cat2.txt"};
>>>>>>> cb7e3e1a
    JobRunner::Process proc1(arg1, JobRunner::ProcessType::EXTERNAL, false, true);
    JobRunner::JobRunner runner1(&proc1);
    JobRunner::JobInfo output1 = runner1.execProcess();

    std::string expected = getFileContents(testLocation + "testDirectory/cat2.txt");
    EXPECT_EQ(std::get<0>(output1), expected);
}
/**
 * @brief Run a simple external command with more than one argument
 */
TEST(JobRunnerTests, RunSimpleJobLS) {
    // arguments to ls to hopefully make it be the
    // same output across different systems
    //  (gets rid of user info and time)
<<<<<<< HEAD
    Args arg1{"ls", "-Ggh", "--time-style=+", testLocation + "testDirectory"};
=======
    Args arg1 {"ls", "-Ggh", "--time-style=+", testLocation + "testDirectory"};
>>>>>>> cb7e3e1a
    JobRunner::Process proc1(arg1, JobRunner::ProcessType::EXTERNAL, false, true);
    JobRunner::JobRunner runner1(&proc1);
    JobRunner::JobInfo output1 = runner1.execProcess();

    std::string expected = getFileContents(testLocation + "lsOutput.txt");
    EXPECT_EQ(std::get<0>(output1), expected);
}
/**
 * @brief Run a external command in the background
 * @details This test should pass immediately
 *          if you pull up htop/top you should see the job running
 */
TEST(JobRunnerTests, RunBackgroundJob) {
<<<<<<< HEAD
    Args arg1{"sleep", "20s"};
=======
    Args arg1 {"sleep", "20s"};
>>>>>>> cb7e3e1a
    JobRunner::Process proc1(arg1, JobRunner::ProcessType::EXTERNAL, true);
    JobRunner::JobRunner runner1(&proc1);
    runner1.execProcess();
    SUCCEED();
}
/**
 * @brief Run a pipe of commands of size two
 */
TEST(JobRunnerTests, RunPipeJob1) {
<<<<<<< HEAD
    Args arg1{"ls", "-la"};
    JobRunner::Process proc1(arg1, JobRunner::ProcessType::EXTERNAL);

    Args arg2{"grep", "ninja"};
    JobRunner::Process proc2(arg2, JobRunner::ProcessType::EXTERNAL);

    std::vector<JobRunner::Process *> pipe;
=======
    Args arg1 {"ls", "-la"};
    JobRunner::Process proc1(arg1, JobRunner::ProcessType::EXTERNAL);

    Args arg2 {"grep", "ninja"};
    JobRunner::Process proc2(arg2, JobRunner::ProcessType::EXTERNAL);

    std::vector<JobRunner::Process*> pipe;
>>>>>>> cb7e3e1a
    pipe.push_back(&proc1);
    pipe.push_back(&proc2);

    JobRunner::Process pipeArgs(pipe);
    JobRunner::JobRunner runner(&pipeArgs);
    runner.execProcess();
}
/**
 * @brief Run a pipe of commands of size three
 */
TEST(JobRunnerTests, RunPipeJob2) {
<<<<<<< HEAD
    Args arg1{"ls", "-la"};
    JobRunner::Process proc1(arg1, JobRunner::ProcessType::EXTERNAL);

    Args arg2{"grep", "ninja"};
    JobRunner::Process proc2(arg2, JobRunner::ProcessType::EXTERNAL);

    Args arg3{"wc"};
    JobRunner::Process proc3(arg3, JobRunner::ProcessType::EXTERNAL);

    std::vector<JobRunner::Process *> pipe;
=======
    Args arg1 {"ls", "-la"};
    JobRunner::Process proc1(arg1, JobRunner::ProcessType::EXTERNAL);

    Args arg2 {"grep", "ninja"};
    JobRunner::Process proc2(arg2, JobRunner::ProcessType::EXTERNAL);

    Args arg3 {"wc"};
    JobRunner::Process proc3(arg3, JobRunner::ProcessType::EXTERNAL);

    std::vector<JobRunner::Process*> pipe;
>>>>>>> cb7e3e1a
    pipe.push_back(&proc1);
    pipe.push_back(&proc2);
    pipe.push_back(&proc3);

    JobRunner::Process pipeArgs(pipe);
    JobRunner::JobRunner runner(&pipeArgs);
    runner.execProcess();
}
/**
 * @brief Run a pipeline with a builtin command
 */
TEST(JobRunnerTests, RunBuiltinInPipe) {
<<<<<<< HEAD
    Args arg1{"print", "12345678"};
    JobRunner::Process proc1(arg1, JobRunner::ProcessType::BUILTIN);

    Args arg2{"wc"};
    JobRunner::Process proc2(arg2, JobRunner::ProcessType::EXTERNAL);
    std::vector<JobRunner::Process *> pipe;
=======
    Args arg1 {"print", "12345678"};
    JobRunner::Process proc1(arg1, JobRunner::ProcessType::BUILTIN);

    Args arg2 {"wc"};
    JobRunner::Process proc2(arg2, JobRunner::ProcessType::EXTERNAL);
    std::vector<JobRunner::Process*> pipe;
>>>>>>> cb7e3e1a

    pipe.push_back(&proc1);
    pipe.push_back(&proc2);

    JobRunner::Process pipeArgs(pipe);
    JobRunner::JobRunner runner(&pipeArgs);
    runner.execProcess();
}
/**
 * @brief Run a command job where we want to save return info
 */
TEST(JobRunnerTests, RunSaveReturnJob) {
<<<<<<< HEAD
    Args arg1{"ls", "-l", "-a"};
=======
    Args arg1 {"ls", "-l", "-a"};
>>>>>>> cb7e3e1a
    JobRunner::Process proc1(arg1, JobRunner::ProcessType::EXTERNAL, false, true);
    JobRunner::JobRunner runner1(&proc1);
    JobRunner::JobInfo info = runner1.execProcess();
    std::cout << "Standard Output is:\n" << std::get<0>(info) << "\n";
    std::cout << "Standard Error is:\n" << std::get<1>(info) << "\n";
    std::cout << "Return Code is:\n" << std::get<2>(info) << "\n";
}
/**
 * @brief Run a command job where we want to save return info and big output
 */
TEST(JobRunnerTests, RunSaveReturnJob2) {
<<<<<<< HEAD
    Args arg1{"cat", testLocation + "testDirectory/cat.txt"};
=======
    Args arg1 {"cat", testLocation + "testDirectory/cat.txt"};
>>>>>>> cb7e3e1a
    JobRunner::Process proc1(arg1, JobRunner::ProcessType::EXTERNAL, false, true);
    JobRunner::JobRunner runner1(&proc1);
    JobRunner::JobInfo info = runner1.execProcess();
    std::cout << "Standard Output is:\n" << std::get<0>(info) << "\n";
    std::cout << "Standard Error is:\n" << std::get<1>(info) << "\n";
    std::cout << "Return Code is:\n" << std::get<2>(info) << "\n";
}
/**
 * @brief Run a command job where we want to save return info, but
 *        the command returns an error code
 */
TEST(JobRunnerTests, RunReturnJob3) {
<<<<<<< HEAD
    Args arg1{"cat", "-badarg"};
=======
    Args arg1 {"cat", "-badarg"};
>>>>>>> cb7e3e1a
    JobRunner::Process proc1(arg1, JobRunner::ProcessType::EXTERNAL, false, true);
    JobRunner::JobRunner runner1(&proc1);
    JobRunner::JobInfo info = runner1.execProcess();
    std::cout << "Standard Output is:\n" << std::get<0>(info) << "\n";
    std::cout << "Standard Error is:\n" << std::get<1>(info) << "\n";
    std::cout << "Return Code is:\n" << std::get<2>(info) << "\n";
}
/**
 * @brief Run a command job where we want to save return info and output bigger than
 *        buffer size
 */
TEST(JobRunnerTests, RunSaveReturnJob4) {
<<<<<<< HEAD
    Args arg1{"cat", testLocation + "testDirectory/cat2.txt"};
=======
    Args arg1 {"cat", testLocation + "testDirectory/cat2.txt"};
>>>>>>> cb7e3e1a
    JobRunner::Process proc1(arg1, JobRunner::ProcessType::EXTERNAL, false, true);
    JobRunner::JobRunner runner1(&proc1);
    JobRunner::JobInfo info = runner1.execProcess();
    std::cout << "Standard Output is:\n" << std::get<0>(info) << "\n";
    std::cout << "Standard Error is:\n" << std::get<1>(info) << "\n";
    std::cout << "Return Code is:\n" << std::get<2>(info) << "\n";
}
/**
 *  @brief Test saving output with a pipe of size two
 */
TEST(JobRunnerTests, RunSaveReturnJob5) {
<<<<<<< HEAD
    Args arg1{"cat", testLocation + "testDirectory/cat2.txt"};
    JobRunner::Process proc1(arg1, JobRunner::ProcessType::EXTERNAL, false, false);

    Args arg2{"wc"};
    JobRunner::Process proc2(arg2, JobRunner::ProcessType::EXTERNAL, false, true);

    std::vector<JobRunner::Process *> pipe;
=======
    Args arg1 {"cat", testLocation + "testDirectory/cat2.txt"};
    JobRunner::Process proc1(arg1, JobRunner::ProcessType::EXTERNAL, false, false);

    Args arg2 {"wc"};
    JobRunner::Process proc2(arg2, JobRunner::ProcessType::EXTERNAL, false, true);

    std::vector<JobRunner::Process*> pipe;
>>>>>>> cb7e3e1a
    pipe.push_back(&proc1);
    pipe.push_back(&proc2);

    JobRunner::Process pipeArgs(pipe);
    JobRunner::JobRunner runner1(&pipeArgs);

    JobRunner::JobInfo info = runner1.execProcess();
    std::cout << "Standard Output is:\n" << std::get<0>(info) << "\n";
    std::cout << "Standard Error is:\n" << std::get<1>(info) << "\n";
    std::cout << "Return Code is:\n" << std::get<2>(info) << "\n";
}

/**
 * @brief test saving output with a pipe of size three
 */
TEST(JobRunnerTests, RunSaveReturnJob6) {
<<<<<<< HEAD
    Args arg1{"cat", testLocation + "testDirectory/cat2.txt"};
    JobRunner::Process proc1(arg1, JobRunner::ProcessType::EXTERNAL, false, false);

    Args arg2{"grep", "a"};
    JobRunner::Process proc2(arg2, JobRunner::ProcessType::EXTERNAL, false, false);

    Args arg3{"wc"};
    JobRunner::Process proc3(arg3, JobRunner::ProcessType::EXTERNAL, false, true);

    std::vector<JobRunner::Process *> pipe;
=======
    Args arg1 {"cat", testLocation + "testDirectory/cat2.txt"};
    JobRunner::Process proc1(arg1, JobRunner::ProcessType::EXTERNAL, false, false);

    Args arg2 {"grep", "a"};
    JobRunner::Process proc2(arg2, JobRunner::ProcessType::EXTERNAL, false, false);

    Args arg3 {"wc"};
    JobRunner::Process proc3(arg3, JobRunner::ProcessType::EXTERNAL, false, true);

    std::vector<JobRunner::Process*> pipe;
>>>>>>> cb7e3e1a
    pipe.push_back(&proc1);
    pipe.push_back(&proc2);
    pipe.push_back(&proc3);

    JobRunner::Process pipeArgs(pipe);
    JobRunner::JobRunner runner1(&pipeArgs);

    JobRunner::JobInfo info = runner1.execProcess();
    std::cout << "Standard Output is:\n" << std::get<0>(info) << "\n";
    std::cout << "Standard Error is:\n" << std::get<1>(info) << "\n";
    std::cout << "Return Code is:\n" << std::get<2>(info) << "\n";
}
/**
 * @brief Test builtin in middle
 * @details The println builtin doesn't take
 *          the input from cat, but still outputs to wc.
 *          (This behavior is similar to zsh)
 */
TEST(JobRunnerTests, RunSaveReturnJob7) {
<<<<<<< HEAD
    Args arg1{"cat", testLocation + "testDirectory/cat2.txt"};
    JobRunner::Process proc1(arg1, JobRunner::ProcessType::EXTERNAL, false, false);

    Args arg2{"println", "abc"};
    JobRunner::Process proc2(arg2, JobRunner::ProcessType::BUILTIN, false, false);

    Args arg3{"wc"};
    JobRunner::Process proc3(arg3, JobRunner::ProcessType::EXTERNAL, false, true);

    std::vector<JobRunner::Process *> pipe;
=======
    Args arg1 {"cat", testLocation + "testDirectory/cat2.txt"};
    JobRunner::Process proc1(arg1, JobRunner::ProcessType::EXTERNAL, false, false);

    Args arg2 {"println", "abc"};
    JobRunner::Process proc2(arg2, JobRunner::ProcessType::BUILTIN, false, false);

    Args arg3 {"wc"};
    JobRunner::Process proc3(arg3, JobRunner::ProcessType::EXTERNAL, false, true);

    std::vector<JobRunner::Process*> pipe;
>>>>>>> cb7e3e1a
    pipe.push_back(&proc1);
    pipe.push_back(&proc2);
    pipe.push_back(&proc3);

    JobRunner::Process pipeArgs(pipe);
    JobRunner::JobRunner runner1(&pipeArgs);

    JobRunner::JobInfo info = runner1.execProcess();
    std::cout << "Standard Output is:\n" << std::get<0>(info) << "\n";
    std::cout << "Standard Error is:\n" << std::get<1>(info) << "\n";
    std::cout << "Return Code is:\n" << std::get<2>(info) << "\n";
}

<<<<<<< HEAD
int main(int argc, char **argv) {
=======
int main(int argc, char** argv) {
>>>>>>> cb7e3e1a
    testing::InitGoogleTest(&argc, argv);
    return RUN_ALL_TESTS();
}<|MERGE_RESOLUTION|>--- conflicted
+++ resolved
@@ -4,40 +4,17 @@
  */
 #include "source/job_runner/job_runner.hpp"
 #include "source/util/commander_exception.hpp"
+#include <fstream>
 #include <gtest/gtest.h>
-#include <fstream>
 #include <iostream>
 
-<<<<<<< HEAD
-std::string getFileContents(const std::string &filePath) {
-=======
 std::string getFileContents(const std::string& filePath) {
->>>>>>> cb7e3e1a
     std::ifstream file(filePath);
     if (!file.is_open()) throw Util::CommanderException("Job Runner Tests: Can't find file");
     std::stringstream buf;
     buf << file.rdbuf();
     return buf.str();
 }
-<<<<<<< HEAD
-
-using Args = std::vector<std::string>;
-const std::string testLocation = "../tests/files/job_runner_tests/";
-
-/**
- * @brief Run the builtin println and print
- */
-TEST(JobRunnerTests, RunBuiltinPrint) {
-    Args arg1{"println", "Hello from println builtin"};
-    JobRunner::Process proc1(arg1, JobRunner::ProcessType::BUILTIN, false, true);
-
-    JobRunner::JobRunner runner1(&proc1);
-    JobRunner::JobInfo output1 = runner1.execProcess();
-
-    Args arg2{"print", "Hello from print builtin"};
-    JobRunner::Process proc2(arg2, JobRunner::ProcessType::BUILTIN, false, true);
-
-=======
 
 using Args = std::vector<std::string>;
 const std::string testLocation = "../tests/files/job_runner_tests/";
@@ -55,7 +32,6 @@
     Args arg2 {"print", "Hello from print builtin"};
     JobRunner::Process proc2(arg2, JobRunner::ProcessType::BUILTIN, false, true);
 
->>>>>>> cb7e3e1a
     JobRunner::JobRunner runner2(&proc2);
     JobRunner::JobInfo output2 = runner2.execProcess();
 
@@ -66,11 +42,7 @@
  * @brief Run a simple external command
  */
 TEST(JobRunnerTests, RunSimpleJobCat) {
-<<<<<<< HEAD
-    Args arg1{"cat", testLocation + "testDirectory/cat.txt"};
-=======
     Args arg1 {"cat", testLocation + "testDirectory/cat.txt"};
->>>>>>> cb7e3e1a
     JobRunner::Process proc1(arg1, JobRunner::ProcessType::EXTERNAL, false, true);
     JobRunner::JobRunner runner1(&proc1);
     JobRunner::JobInfo output1 = runner1.execProcess();
@@ -82,11 +54,7 @@
  * Run a simple external command with big output to terminal
  */
 TEST(JobRunnerTests, RunSimpleJobCat2) {
-<<<<<<< HEAD
-    Args arg1{"cat", testLocation + "testDirectory/cat2.txt"};
-=======
-    Args arg1 {"cat", testLocation + "testDirectory/cat2.txt"};
->>>>>>> cb7e3e1a
+    Args arg1 {"cat", testLocation + "testDirectory/cat2.txt"};
     JobRunner::Process proc1(arg1, JobRunner::ProcessType::EXTERNAL, false, true);
     JobRunner::JobRunner runner1(&proc1);
     JobRunner::JobInfo output1 = runner1.execProcess();
@@ -101,11 +69,7 @@
     // arguments to ls to hopefully make it be the
     // same output across different systems
     //  (gets rid of user info and time)
-<<<<<<< HEAD
-    Args arg1{"ls", "-Ggh", "--time-style=+", testLocation + "testDirectory"};
-=======
     Args arg1 {"ls", "-Ggh", "--time-style=+", testLocation + "testDirectory"};
->>>>>>> cb7e3e1a
     JobRunner::Process proc1(arg1, JobRunner::ProcessType::EXTERNAL, false, true);
     JobRunner::JobRunner runner1(&proc1);
     JobRunner::JobInfo output1 = runner1.execProcess();
@@ -119,11 +83,7 @@
  *          if you pull up htop/top you should see the job running
  */
 TEST(JobRunnerTests, RunBackgroundJob) {
-<<<<<<< HEAD
-    Args arg1{"sleep", "20s"};
-=======
     Args arg1 {"sleep", "20s"};
->>>>>>> cb7e3e1a
     JobRunner::Process proc1(arg1, JobRunner::ProcessType::EXTERNAL, true);
     JobRunner::JobRunner runner1(&proc1);
     runner1.execProcess();
@@ -133,15 +93,6 @@
  * @brief Run a pipe of commands of size two
  */
 TEST(JobRunnerTests, RunPipeJob1) {
-<<<<<<< HEAD
-    Args arg1{"ls", "-la"};
-    JobRunner::Process proc1(arg1, JobRunner::ProcessType::EXTERNAL);
-
-    Args arg2{"grep", "ninja"};
-    JobRunner::Process proc2(arg2, JobRunner::ProcessType::EXTERNAL);
-
-    std::vector<JobRunner::Process *> pipe;
-=======
     Args arg1 {"ls", "-la"};
     JobRunner::Process proc1(arg1, JobRunner::ProcessType::EXTERNAL);
 
@@ -149,7 +100,6 @@
     JobRunner::Process proc2(arg2, JobRunner::ProcessType::EXTERNAL);
 
     std::vector<JobRunner::Process*> pipe;
->>>>>>> cb7e3e1a
     pipe.push_back(&proc1);
     pipe.push_back(&proc2);
 
@@ -161,18 +111,6 @@
  * @brief Run a pipe of commands of size three
  */
 TEST(JobRunnerTests, RunPipeJob2) {
-<<<<<<< HEAD
-    Args arg1{"ls", "-la"};
-    JobRunner::Process proc1(arg1, JobRunner::ProcessType::EXTERNAL);
-
-    Args arg2{"grep", "ninja"};
-    JobRunner::Process proc2(arg2, JobRunner::ProcessType::EXTERNAL);
-
-    Args arg3{"wc"};
-    JobRunner::Process proc3(arg3, JobRunner::ProcessType::EXTERNAL);
-
-    std::vector<JobRunner::Process *> pipe;
-=======
     Args arg1 {"ls", "-la"};
     JobRunner::Process proc1(arg1, JobRunner::ProcessType::EXTERNAL);
 
@@ -183,7 +121,6 @@
     JobRunner::Process proc3(arg3, JobRunner::ProcessType::EXTERNAL);
 
     std::vector<JobRunner::Process*> pipe;
->>>>>>> cb7e3e1a
     pipe.push_back(&proc1);
     pipe.push_back(&proc2);
     pipe.push_back(&proc3);
@@ -196,21 +133,12 @@
  * @brief Run a pipeline with a builtin command
  */
 TEST(JobRunnerTests, RunBuiltinInPipe) {
-<<<<<<< HEAD
-    Args arg1{"print", "12345678"};
-    JobRunner::Process proc1(arg1, JobRunner::ProcessType::BUILTIN);
-
-    Args arg2{"wc"};
-    JobRunner::Process proc2(arg2, JobRunner::ProcessType::EXTERNAL);
-    std::vector<JobRunner::Process *> pipe;
-=======
     Args arg1 {"print", "12345678"};
     JobRunner::Process proc1(arg1, JobRunner::ProcessType::BUILTIN);
 
     Args arg2 {"wc"};
     JobRunner::Process proc2(arg2, JobRunner::ProcessType::EXTERNAL);
     std::vector<JobRunner::Process*> pipe;
->>>>>>> cb7e3e1a
 
     pipe.push_back(&proc1);
     pipe.push_back(&proc2);
@@ -223,11 +151,7 @@
  * @brief Run a command job where we want to save return info
  */
 TEST(JobRunnerTests, RunSaveReturnJob) {
-<<<<<<< HEAD
-    Args arg1{"ls", "-l", "-a"};
-=======
     Args arg1 {"ls", "-l", "-a"};
->>>>>>> cb7e3e1a
     JobRunner::Process proc1(arg1, JobRunner::ProcessType::EXTERNAL, false, true);
     JobRunner::JobRunner runner1(&proc1);
     JobRunner::JobInfo info = runner1.execProcess();
@@ -239,11 +163,7 @@
  * @brief Run a command job where we want to save return info and big output
  */
 TEST(JobRunnerTests, RunSaveReturnJob2) {
-<<<<<<< HEAD
-    Args arg1{"cat", testLocation + "testDirectory/cat.txt"};
-=======
     Args arg1 {"cat", testLocation + "testDirectory/cat.txt"};
->>>>>>> cb7e3e1a
     JobRunner::Process proc1(arg1, JobRunner::ProcessType::EXTERNAL, false, true);
     JobRunner::JobRunner runner1(&proc1);
     JobRunner::JobInfo info = runner1.execProcess();
@@ -256,11 +176,7 @@
  *        the command returns an error code
  */
 TEST(JobRunnerTests, RunReturnJob3) {
-<<<<<<< HEAD
-    Args arg1{"cat", "-badarg"};
-=======
     Args arg1 {"cat", "-badarg"};
->>>>>>> cb7e3e1a
     JobRunner::Process proc1(arg1, JobRunner::ProcessType::EXTERNAL, false, true);
     JobRunner::JobRunner runner1(&proc1);
     JobRunner::JobInfo info = runner1.execProcess();
@@ -273,11 +189,7 @@
  *        buffer size
  */
 TEST(JobRunnerTests, RunSaveReturnJob4) {
-<<<<<<< HEAD
-    Args arg1{"cat", testLocation + "testDirectory/cat2.txt"};
-=======
-    Args arg1 {"cat", testLocation + "testDirectory/cat2.txt"};
->>>>>>> cb7e3e1a
+    Args arg1 {"cat", testLocation + "testDirectory/cat2.txt"};
     JobRunner::Process proc1(arg1, JobRunner::ProcessType::EXTERNAL, false, true);
     JobRunner::JobRunner runner1(&proc1);
     JobRunner::JobInfo info = runner1.execProcess();
@@ -289,15 +201,6 @@
  *  @brief Test saving output with a pipe of size two
  */
 TEST(JobRunnerTests, RunSaveReturnJob5) {
-<<<<<<< HEAD
-    Args arg1{"cat", testLocation + "testDirectory/cat2.txt"};
-    JobRunner::Process proc1(arg1, JobRunner::ProcessType::EXTERNAL, false, false);
-
-    Args arg2{"wc"};
-    JobRunner::Process proc2(arg2, JobRunner::ProcessType::EXTERNAL, false, true);
-
-    std::vector<JobRunner::Process *> pipe;
-=======
     Args arg1 {"cat", testLocation + "testDirectory/cat2.txt"};
     JobRunner::Process proc1(arg1, JobRunner::ProcessType::EXTERNAL, false, false);
 
@@ -305,7 +208,6 @@
     JobRunner::Process proc2(arg2, JobRunner::ProcessType::EXTERNAL, false, true);
 
     std::vector<JobRunner::Process*> pipe;
->>>>>>> cb7e3e1a
     pipe.push_back(&proc1);
     pipe.push_back(&proc2);
 
@@ -322,18 +224,6 @@
  * @brief test saving output with a pipe of size three
  */
 TEST(JobRunnerTests, RunSaveReturnJob6) {
-<<<<<<< HEAD
-    Args arg1{"cat", testLocation + "testDirectory/cat2.txt"};
-    JobRunner::Process proc1(arg1, JobRunner::ProcessType::EXTERNAL, false, false);
-
-    Args arg2{"grep", "a"};
-    JobRunner::Process proc2(arg2, JobRunner::ProcessType::EXTERNAL, false, false);
-
-    Args arg3{"wc"};
-    JobRunner::Process proc3(arg3, JobRunner::ProcessType::EXTERNAL, false, true);
-
-    std::vector<JobRunner::Process *> pipe;
-=======
     Args arg1 {"cat", testLocation + "testDirectory/cat2.txt"};
     JobRunner::Process proc1(arg1, JobRunner::ProcessType::EXTERNAL, false, false);
 
@@ -344,7 +234,6 @@
     JobRunner::Process proc3(arg3, JobRunner::ProcessType::EXTERNAL, false, true);
 
     std::vector<JobRunner::Process*> pipe;
->>>>>>> cb7e3e1a
     pipe.push_back(&proc1);
     pipe.push_back(&proc2);
     pipe.push_back(&proc3);
@@ -364,18 +253,6 @@
  *          (This behavior is similar to zsh)
  */
 TEST(JobRunnerTests, RunSaveReturnJob7) {
-<<<<<<< HEAD
-    Args arg1{"cat", testLocation + "testDirectory/cat2.txt"};
-    JobRunner::Process proc1(arg1, JobRunner::ProcessType::EXTERNAL, false, false);
-
-    Args arg2{"println", "abc"};
-    JobRunner::Process proc2(arg2, JobRunner::ProcessType::BUILTIN, false, false);
-
-    Args arg3{"wc"};
-    JobRunner::Process proc3(arg3, JobRunner::ProcessType::EXTERNAL, false, true);
-
-    std::vector<JobRunner::Process *> pipe;
-=======
     Args arg1 {"cat", testLocation + "testDirectory/cat2.txt"};
     JobRunner::Process proc1(arg1, JobRunner::ProcessType::EXTERNAL, false, false);
 
@@ -386,7 +263,6 @@
     JobRunner::Process proc3(arg3, JobRunner::ProcessType::EXTERNAL, false, true);
 
     std::vector<JobRunner::Process*> pipe;
->>>>>>> cb7e3e1a
     pipe.push_back(&proc1);
     pipe.push_back(&proc2);
     pipe.push_back(&proc3);
@@ -400,11 +276,7 @@
     std::cout << "Return Code is:\n" << std::get<2>(info) << "\n";
 }
 
-<<<<<<< HEAD
-int main(int argc, char **argv) {
-=======
 int main(int argc, char** argv) {
->>>>>>> cb7e3e1a
     testing::InitGoogleTest(&argc, argv);
     return RUN_ALL_TESTS();
 }