--- conflicted
+++ resolved
@@ -66,15 +66,12 @@
                 std::make_tuple("070.cmdr", "070.cmdr.expected"), std::make_tuple("071.cmdr", "071.cmdr.expected"),
                 std::make_tuple("072.cmdr", "072.cmdr.expected"), std::make_tuple("073.cmdr", "073.cmdr.expected"),
                 std::make_tuple("074.cmdr", "074.cmdr.expected"), std::make_tuple("075.cmdr", "075.cmdr.expected"),
-<<<<<<< HEAD
-                std::make_tuple("077.cmdr", "077.cmdr.expected"), std::make_tuple("078.cmdr", "078.cmdr.expected"),
-                std::make_tuple("079.cmdr", "079.cmdr.expected"), std::make_tuple("080.cmdr", "080.cmdr.expected"),
-                std::make_tuple("081.cmdr", "081.cmdr.expected"), std::make_tuple("082.cmdr", "082.cmdr.expected"),
-                std::make_tuple("083.cmdr", "083.cmdr.expected"), std::make_tuple("084.cmdr", "084.cmdr.expected"),
-                std::make_tuple("085.cmdr", "085.cmdr.expected"), std::make_tuple("086.cmdr", "086.cmdr.expected")));
-=======
-                std::make_tuple("076.cmdr", "076.cmdr.expected")));
->>>>>>> 604b4f20
+                std::make_tuple("076.cmdr", "076.cmdr.expected"), std::make_tuple("077.cmdr", "077.cmdr.expected"),
+                std::make_tuple("078.cmdr", "078.cmdr.expected"), std::make_tuple("079.cmdr", "079.cmdr.expected"),
+                std::make_tuple("080.cmdr", "080.cmdr.expected"), std::make_tuple("081.cmdr", "081.cmdr.expected"),
+                std::make_tuple("082.cmdr", "082.cmdr.expected"), std::make_tuple("083.cmdr", "083.cmdr.expected"),
+                std::make_tuple("084.cmdr", "084.cmdr.expected"), std::make_tuple("085.cmdr", "085.cmdr.expected"), 
+                std::make_tuple("086.cmdr", "086.cmdr.expected")));
 
 /**
  * Creates test suite, with list of all the files that need to be lexed that are expected to fail (as a result of a
