cmake_minimum_required(VERSION 3.14)
<<<<<<< HEAD
project(cpp_utilities)
=======
project(commander)
>>>>>>> f916ed44

set(CMAKE_CXX_STANDARD 17)
set(CMAKE_CXX_STANDARD_REQUIRED ON)

set(CMAKE_CXX_FLAGS_RELEASE -O3)

include_directories(.)

<<<<<<< HEAD

=======
>>>>>>> f916ed44
#  ===========================
#  ||  Main Build Configs:  ||
#  ===========================

#  Each build configuration will be made up of one or two lines.
#
#  Executables:
#  ------------
#
#      The main build configuration is an executable;
#      it's a fully-functioning program that can be invoked from the command line.
#
#      Form:
#
#      ```
#      add_executable([name] [sources])
#      target_link_libraries([name] [libraries])
#      ```
#
#      Here, `[name]` refers to the name of the executable,
#      `[sources]` refers to all source files used by the executable,
#      and `[libraries]` refers to all libraries used by the executable.
#      If the executable doesn't use any linked libraries,
#      then the second line may be omitted.
#
#      Examples:
#
#      ```
#      add_executable(commander source/commander/commander.cpp source/lexer/lexer.cpp source/parser/parser.cpp)
#      ```
#
#      ```
#      add_executable(commander source/commander/commander.cpp)
#      target_link_libraries(commander lexer parser)
#      ```
#
#  Libraries:
#  ----------
#
#      Because the main executable will involve a lot of source files,
#      it's useful to break up the different pieces of the application into
#      separately-linked libraries.
#
#      Form:
#
#      ```
#      add_library([name] [sources])
#      target_link_libraries([name] [libraries])
#      ```
#
#      Here, `[name]` refers to the name of the library,
#      `[sources]` refers to all source files used by the library,
#      and `[libraries]` refers to all other libraries used by the library.
#      If the library doesn't use any linked libraries,
#      then the second line may be omitted.
#
#      Examples:
#
#      ```
#      add_library(lexer source/lexer/lexer.cpp)
#      ```
#
#      ```
#      add_library(type-checker source/type-checker/type-checker.cpp)
#      target_link_libraries(type-checker token ast-node)
#      ```
#
#      Then, this library can be used by used in a `target_link_libraries` call
#      instead of specifying source files every time a part of the program needs to use it.
#
#      ```
#      add_executable(commander source/commander/commander.cpp)
#      target_link_libraries(commander lexer parser type-checker)
#      ```

#  =========================
#  ||  GoogleTest Setup:  ||
#  =========================

include(FetchContent)
FetchContent_Declare(
        googletest
        DOWNLOAD_EXTRACT_TIMESTAMP true
        URL https://github.com/google/googletest/archive/03597a01ee50ed33e9dfd640b249b4be3799d395.zip
)
# For Windows: Prevent overriding the parent project's compiler/linker settings.
set(gtest_force_shared_crt ON CACHE BOOL "" FORCE)
FetchContent_MakeAvailable(googletest)

enable_testing()

include(GoogleTest)


#  ============================
#  ||  Test Configurations:  ||
#  ============================

#  Each test configuration will be made up of three lines:
#
#      ```
#      add_executable([name] [sources] [tests])
#      target_link_libraries([name] [libraries] GTest::gtest_main)
#      gtest_discover_tests([name])
#      ```
#
#  I use four variables here.
#    * `[name]` refers to the name of the test configuration (e.g., `lexerTests`).
#    * `[sources]` refers to all source C++ files for this unit (e.g., `source/lexer/lexer.cpp`).
#      (Can be empty if the source files are in a linked library in the line below.)
#    * `[libraries]` refers to all linked libraries for this unit.
#      This is useful when you're trying to test something for which you've already made a `add_library` configuration.
#      (Can be empty if all source files are specified in the the line above.)
#    * `[tests]` refers the file containing the unit tests (e.g., `tests/lexer_tests.cpp`).
<<<<<<< HEAD
add_executable(TypeCheckerTests tests/type_checker_tests.cpp source/type_checker/type_checker.cpp)
target_link_libraries(TypeCheckerTests GTest::gtest_main)
gtest_discover_tests(TypeCheckerTests)
=======

find_package(GTest REQUIRED)

add_executable(lexerTests source/lexer/lexer.cpp source/util/commander_exception.cpp tests/lexer_tests.cpp)

target_link_libraries(lexerTests ${GTEST_BOTH_LIBRARIES})
>>>>>>> f916ed44
<|MERGE_RESOLUTION|>--- conflicted
+++ resolved
@@ -1,9 +1,5 @@
 cmake_minimum_required(VERSION 3.14)
-<<<<<<< HEAD
-project(cpp_utilities)
-=======
 project(commander)
->>>>>>> f916ed44
 
 set(CMAKE_CXX_STANDARD 17)
 set(CMAKE_CXX_STANDARD_REQUIRED ON)
@@ -12,10 +8,6 @@
 
 include_directories(.)
 
-<<<<<<< HEAD
-
-=======
->>>>>>> f916ed44
 #  ===========================
 #  ||  Main Build Configs:  ||
 #  ===========================
@@ -130,15 +122,9 @@
 #      This is useful when you're trying to test something for which you've already made a `add_library` configuration.
 #      (Can be empty if all source files are specified in the the line above.)
 #    * `[tests]` refers the file containing the unit tests (e.g., `tests/lexer_tests.cpp`).
-<<<<<<< HEAD
-add_executable(TypeCheckerTests tests/type_checker_tests.cpp source/type_checker/type_checker.cpp)
-target_link_libraries(TypeCheckerTests GTest::gtest_main)
-gtest_discover_tests(TypeCheckerTests)
-=======
 
 find_package(GTest REQUIRED)
 
 add_executable(lexerTests source/lexer/lexer.cpp source/util/commander_exception.cpp tests/lexer_tests.cpp)
 
-target_link_libraries(lexerTests ${GTEST_BOTH_LIBRARIES})
->>>>>>> f916ed44
+target_link_libraries(lexerTests ${GTEST_BOTH_LIBRARIES})