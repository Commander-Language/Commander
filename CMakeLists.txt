#  ======================
#  ||  CMakeLists.txt  ||
#  ======================
#
#  Here, you'll find detailed documentation on how to set up new build configurations.
#
#
#  ==================================
#  ||  Main Build Configurations:  ||
#  ==================================
#
#  Each build configuration will be made up of one or two lines.
#
#  Executables:
#  ------------
#
#      The main build configuration is an executable;
#      it's a fully-functioning program that can be invoked from the command line.
#
#      Form:
#
#      ```
#      add_executable([name] [sources])
#      target_link_libraries([name] [libraries])
#      ```
#
#      Here, `[name]` refers to the name of the executable,
#      `[sources]` refers to all source files used by the executable,
#      and `[libraries]` refers to all libraries used by the executable.
#      If the executable doesn't use any linked libraries,
#      then the second line may be omitted.
#
#      Example:
#
#      ```
#      add_executable(commander source/commander/commander.cpp)
#      target_link_libraries(commander lexer parser)
#      ```
#
#  Libraries:
#  ----------
#
#      Everything other than executables will be libraries.
#      This is because the program will involve a lot of source files,
#      so it's useful to break up the different pieces of the application into
#      separately-linked libraries.
#
#      Form:
#
#      ```
#      add_library([name] [sources])
#      target_link_libraries([name] [libraries])
#      ```
#
#      Here, `[name]` refers to the name of the library,
#      `[sources]` refers to all source files used by the library,
#      and `[libraries]` refers to all other libraries used by the library.
#      If the library doesn't use any linked libraries,
#      then the second line may be omitted.
#
#      Examples:
#
#      ```
#      add_library(lexer source/lexer/lexer.cpp)
#      ```
#
#      ```
#      add_library(typeChecker source/type_checker/type-checker.cpp)
#      target_link_libraries(typeChecker lexer parser)
#      ```
#
#      Then, this library can be used by used in a `target_link_libraries` call
#      instead of specifying source files every time a part of the program needs to use it.
#
#      ```
#      add_executable(commander source/commander/commander.cpp)
#      target_link_libraries(commander lexer parser type-checker)
#      ```
#
#
#  ============================
#  ||  Test Configurations:  ||
#  ============================
#
#  Each test configuration will be made up of three lines:
#
#      ```
#      add_executable([name] [sources] [tests])
#      target_link_libraries([name] [libraries] GTest::gtest_main)
#      gtest_discover_tests([name])
#      ```
#
#  I use four variables here.
#    * `[name]` refers to the name of the test configuration (e.g., `lexerTests`).
#    * `[sources]` refers to all source C++ files for this unit (e.g., `source/lexer/lexer.cpp`).
#      (Can be empty if the source files are in a linked library in the line below.)
#    * `[libraries]` refers to all linked libraries for this unit.
#      This is useful when you're trying to test something for which you've already made a `add_library` configuration.
#      (Can be empty if all source files are specified in the the line above.)
#    * `[tests]` refers the file containing the unit tests (e.g., `tests/lexer_tests.cpp`).


#  Project configuration:
#  ----------------------

cmake_minimum_required(VERSION 3.14)
project(commander)

set(CMAKE_CXX_STANDARD 17)
set(CMAKE_CXX_STANDARD_REQUIRED ON)

set(CMAKE_CXX_FLAGS_RELEASE -O3)

include_directories(.)


#  GoogleTest setup:
#  -----------------

include(FetchContent)
FetchContent_Declare(
        googletest
        DOWNLOAD_EXTRACT_TIMESTAMP true
        URL https://github.com/google/googletest/archive/03597a01ee50ed33e9dfd640b249b4be3799d395.zip
)
# For Windows: Prevent overriding the parent project's compiler/linker settings.
set(gtest_force_shared_crt ON CACHE BOOL "" FORCE)
FetchContent_MakeAvailable(googletest)

enable_testing()

include(GoogleTest)


#  Main build configurations:
#  --------------------------

add_library(lexer source/lexer/lexer.cpp source/util/commander_exception.cpp)

add_executable(parseTableGenerator source/parser/generator/generator.cpp
        source/parser/generator/grammar.cpp
        source/parser/ast_node.cpp
        source/parser/parser_action.cpp
<<<<<<< HEAD
=======
        source/util/combine_hashes.cpp
        source/type_checker/type.cpp
>>>>>>> fed832dd
)
target_link_libraries(parseTableGenerator lexer)

add_custom_command(OUTPUT parse_table.cpp
        COMMAND parseTableGenerator
        COMMENT "Generating `source/parser/parse_table.cpp`"
        DEPENDS parseTableGenerator
)

add_library(parser source/parser/parser.cpp
        source/parser/ast_node.cpp
        source/parser/parser_action.cpp
        source/parser/production_item.cpp
        ${CMAKE_CURRENT_BINARY_DIR}/parse_table.cpp
<<<<<<< HEAD

        source/util/commander_exception.cpp
=======
        source/util/combine_hashes.cpp
>>>>>>> fed832dd
)
add_library(type_checker source/type_checker/type_checker.cpp source/type_checker/type.cpp source/lexer/lexer.cpp source/util/commander_exception.cpp)
add_library(flow_controller source/flow_controller/flow_controller.cpp)
add_library(symbol_table source/symbol_table/symbol_table_organizer.cpp source/symbol_table/scope.cpp)
add_library(job_runner source/job_runner/job_runner.cpp)

add_executable(commander source/interpreter/commander.cpp)

target_link_libraries(commander lexer parser type_checker flow_controller symbol_table job_runner)

#  Test configurations:
#  --------------------

add_executable(lexerTests tests/lexer_tests.cpp)
target_link_libraries(lexerTests lexer GTest::gtest_main)
gtest_discover_tests(lexerTests)

add_executable(parserTests tests/parser_tests.cpp)
target_link_libraries(parserTests lexer parser type_checker GTest::gtest_main)
gtest_discover_tests(parserTests)

add_executable(typeCheckerTests tests/type_checker_tests.cpp)
target_link_libraries(typeCheckerTests lexer type_checker GTest::gtest_main)
gtest_discover_tests(typeCheckerTests)

add_executable(symbolTableTests tests/symbol_table_tests.cpp)
target_link_libraries(symbolTableTests symbol_table GTest::gtest_main)
gtest_discover_tests(symbolTableTests)

add_executable(flowControllerTests tests/flow_controller_tests.cpp)
target_link_libraries(flowControllerTests lexer parser type_checker flow_controller symbol_table GTest::gtest_main)
gtest_discover_tests(flowControllerTests)

FILE(GLOB builtins source/job_runner/builtins/*.cpp)
add_executable(jobRunnerTests ${builtins} tests/job_runner_tests.cpp)
target_link_libraries(jobRunnerTests lexer job_runner GTest::gtest_main)
gtest_discover_tests(jobRunnerTests)<|MERGE_RESOLUTION|>--- conflicted
+++ resolved
@@ -141,11 +141,8 @@
         source/parser/generator/grammar.cpp
         source/parser/ast_node.cpp
         source/parser/parser_action.cpp
-<<<<<<< HEAD
-=======
         source/util/combine_hashes.cpp
         source/type_checker/type.cpp
->>>>>>> fed832dd
 )
 target_link_libraries(parseTableGenerator lexer)
 
@@ -160,12 +157,9 @@
         source/parser/parser_action.cpp
         source/parser/production_item.cpp
         ${CMAKE_CURRENT_BINARY_DIR}/parse_table.cpp
-<<<<<<< HEAD
+        source/util/combine_hashes.cpp
 
         source/util/commander_exception.cpp
-=======
-        source/util/combine_hashes.cpp
->>>>>>> fed832dd
 )
 add_library(type_checker source/type_checker/type_checker.cpp source/type_checker/type.cpp source/lexer/lexer.cpp source/util/commander_exception.cpp)
 add_library(flow_controller source/flow_controller/flow_controller.cpp)
