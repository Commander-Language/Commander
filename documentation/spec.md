# Commander Specification
- [Commander Specification](#commander-specification)
  - [General Info](#general-info)
    - [Legal Characters](#legal-characters)
    - [Precedence](#precedence)
  - [Grammar Explanation](#grammar-explanation)
  - [Types](#types)
    - [int](#int)
      - [API](#api)
      - [Examples](#examples)
    - [float](#float)
      - [API](#api-1)
      - [Examples](#examples-1)
    - [bool](#bool)
      - [API](#api-2)
      - [Examples](#examples-2)
    - [string](#string)
      - [API](#api-3)
      - [Examples](#examples-3)
    - [array](#array)
      - [API](#api-4)
      - [Examples](#examples-4)
    - [tuple](#tuple)
      - [API](#api-5)
      - [Examples](#examples-5)
    - [function](#function)
      - [API](#api-6)
      - [Examples](#examples-6)
  - [Command Execution](#command-execution)
    - [Grammar](#grammar)
    - [Examples](#examples-7)
  - [Background (Asynchronous) Commands](#background-asynchronous-commands)
    - [Grammar](#grammar-1)
    - [Examples](#examples-8)
  - [Piping Commands](#piping-commands)
    - [Grammar](#grammar-2)
    - [Examples](#examples-9)
  - [Timeout Commands](#timeout-commands)
    - [Grammar](#grammar-3)
    - [Examples](#examples-10)
  - [Command Aliasing](#command-aliasing)
    - [Grammar](#grammar-4)
    - [Examples](#examples-11)
  - [Variables](#variables)
    - [Grammar](#grammar-5)
    - [Examples](#examples-12)
  - [While Loops](#while-loops)
    - [Grammar](#grammar-6)
    - [Examples](#examples-13)
  - [Do-While Loops](#do-while-loops)
    - [Grammar](#grammar-7)
    - [Examples](#examples-14)
  - [For Loops](#for-loops)
    - [Grammar](#grammar-8)
    - [Examples](#examples-15)
  - [If-Else Statements](#if-else-statements)
    - [Grammar](#grammar-9)
    - [Examples](#examples-16)
  - [Ternary Operator](#ternary-operator)
    - [Grammar](#grammar-10)
    - [Examples](#examples-17)
  - [Functions](#functions)
    - [Grammar](#grammar-11)
    - [Examples](#examples-18)
  - [Math Operations](#math-operations)
    - [Grammar (Unary)](#grammar-unary)
    - [Grammar (Binary)](#grammar-binary)
    - [Grammar (Comparison)](#grammar-comparison)
    - [Examples](#examples-19)
  - [Boolean Operations](#boolean-operations)
    - [Grammar](#grammar-12)
    - [Examples](#examples-20)
  - [String Concatenation](#string-concatenation)
    - [Grammar](#grammar-13)
    - [Examples](#examples-21)
  - [String Interpolation](#string-interpolation)
    - [Grammar](#grammar-14)
    - [Examples](#examples-22)
  - [Lambda Expressions](#lambda-expressions)
    - [Grammar](#grammar-15)
    - [Examples](#examples-23)
  - [User I/O](#user-io)
    - [Grammar](#grammar-16)
    - [Examples](#examples-24)
  - [File I/O](#file-io)
    - [Grammar](#grammar-17)
    - [Examples](#examples-25)
  - [User Defined Scopes](#user-defined-scopes)
    - [Grammar](#grammar-18)
    - [Examples](#examples-26)
  - [Comments](#comments)
    - [Examples](#examples-27)
  - [Code Separation and Libraries](#code-separation-and-libraries)
    - [Grammar](#grammar-19)
    - [Examples](#examples-28)
  - [Custom Types](#custom-types)
    - [Grammar](#grammar-20)
    - [Examples](#examples-29)
  - [API Functions](#api-functions)
    - [Grammar (Parsing)](#grammar-parsing)
    - [Grammar (Math)](#grammar-math)
    - [Grammar (Other)](#grammar-other)
  - [Runtime Errors](#runtime-errors)

## General Info
### Legal Characters
Commander scripts can only contain ascii characters 32 through 126, with a couple exceptions, which are ascii 9 (tab), 10 (new line), and 13 (carriage return). Any other character included in the script will result in an error being thrown.

### Precedence
Operator precedence is define as follows, from highest precedence to lowest precedence:
- Postfix ```[]``` for indexing arrays or tuples
- Postfix```++``` and ```--``` for incrementing and decrementing.
- Prefix operators ```!```, ```-```, ```++```, or ```--```.
- Exponential operator ```**```.
- Multiplicative binary operators ```*```, ```/```, and ```%```
- Additive binary operators ```+``` and ```-```
- Binary comparisons ```<```, ```>```, ```<=```, ```>=```, ```==```, ```!=```
- Boolean binary operator ```&&```
- Boolean binary operator ```||```

Note: you may override precedence anytime using parentheses ```()```.

## Grammar Explanation
- Statements, expressed with ```<stmt>```, are either a line or multiple lines of code that ultimately end with a ```;```. They are simply executed at runtime, and don't return anything.
- Expressions, expressed with ```<expr>```, is code that evaluates to a value of a certain type, and returns that value at runtime.
- Variables, expressed with ```<variable>```, represent a variable name.
- Bindings, expressed with ```<binding>```, are a variable name followed by an optional type. In other words, they have the following grammar:
    ```
    <binding> : <variable> : <type>
              | <variable>
    ```
- Types are expressed as ```<int>``` for ints, ```<bool>``` for booleans, ```<string>``` for strings, etc. A general type (any type) would be expressed as ```<type>```. These are mostly used in API function definitions.
- Expressions that are of a particular type will be expressed as ```<int_expr>``` for int expressions, ```<bool_expr>``` for boolean expressions, etc.
- If, for some reason, multiple grammars apply, then they are separated using |. For example, commands are a sequence of strings, command strings, or variables, and so each command argument would be represented as ```<string | command_string | variable>```.
## Types
### int
- 64 bit two's complement
- Max value: ```9223372036854775807```
- Min value: ```-9223372036854775808```
- Integer overflow is well-defined, so once overflow is reached, integers will wrap around.
- Default: ```0```
#### API
    1. toString() : <string>
#### Examples
```
42

-35

0
```
### float
- 64 bit double precision IEEE 754 Standard
- Max value: ```1.79769313486231570e308```
- Includes special cases: ```NaN```, ```Inf```, ```-Inf```
- Default: ```0.0```
#### API
    1. toString() : <string>
#### Examples
```
3.1415926

-7.0

6.022e23
```
### bool
- 8 bit
- Can be either ```true``` or ```false```
- Default: ```false```
#### API
    1. toString() : <string>
#### Examples
```
true

false
```
### string
- Strings start and end with ```"``` or ```'```. The strings can be multiline as well, so any newlines present in them will be included in the final string (unless the line ends with a ```\ ``` character, in which case the new line that comes after it will not be included in the final string).
- Useful string operations such as [string concatenation](#string-concatenation) and [string interpolation](#string-interpolation) are supported.
- Strings that start and end with ```'``` are very literal strings. Anything inside of them will be considered a string, including escape characters, with the exception of:
  - Curly braces, if the string is an interpolated string (i.e. has ```$``` right before the starting ```'```). Curly braces can be escaped with ```\{``` or ```\}```
  - Single quotations, which require the escape character ```\'``` to be included in the string.
  - Backslashes, which can be escaped with ```\\```
- Strings that start and end with ```"``` are literal strings, but can have other special escape characters and can also have variable interpolation (see [string interpolation](#string-interpolation)). The following characaters can be escaped in double quotation strings:
  - Curly braces, if the string is an interpolated string (i.e. has ```$``` right before the starting ```'```). Curly braces can be escaped with ```\{``` or ```\}```
  - Double quotations, which require the escape character ```\"``` to be included in the string.
  - Backslashes, which can be escaped with ```\\```.
  - Newlines, with escape character ```\n```.
  - Tabs, with escape character ```\t```.
  - Carriage return, with escape character ```\r```.
  - Dollarsign, with escape character ```\$```.
- Additionally, comparisons are defined for strings, for example ```==``` to check if two strings are the same, or ```<``` to check if a string come before another string alphabetically.
- Default: ```""```
#### API
    1. charAt(<int>) : <string>
    2. startsWith(<string>) : <bool>
    3. endsWith(<string>) : <bool>
    4. includes(<string>) : <bool>
    5. indexOf(<string>) : <int>
    6. length() : <int>
    7. replace(<string>, <string>) : <string>
    8. replaceAll(<string>, <string>) : <string>
    9. substring(<int>) : <string>
    10. substring(<int>, <int>) : <string>
    11. trim() : <string>
    12. lower() : <string>
    13. upper() : <string>
    14. split(<string>) : <array:string>
#### Examples
```
"Hello World!"

'I have $0 in my wallet :('

"
This
is
a
multi-line
string
"

$'1 + 2 = {1 + 2}'

"3 + 4 = ${3 + 4}"

"My name is $name"
```
### array
Arrays contain multiple elements of a single type. To index an array, you use the following grammar: ```<expr> : <variable> [ <int> ]```, i.e. use postfix ```[]``` with a number inside (which is zero-based, so 0 gets you the first element). If an attempt to index a non-existent item, an error is thrown.
- Default: ```[]```
#### API
    1. toString() : <string>
    2. sort(<function>) : <array>
    3. filter(<function>) : <array>
    4. map(<function>) : <array>
    5. foreach(<function>) : void
    6. includes(<type_expr>) : <array>
    7. indexOf(<type_expr>) : <int>
    8. length() : <int>
    
#### Examples
```
myNumbers = [1, 2, 3]

one = myNumbers[0]
```
### tuple
Tuples contain multiple elements of different types. To index a tuple, you use the following grammar: ```<expr> : <variable> [ <int> ]```, i.e. use postfix ```[]``` with a number inside (which is zero-based, so 0 gets you the first element). If an attempt to index a non-existent item, an error is thrown.
- Default: ```()```
#### API
    1. toString() : <string>
    2. includes(<type_expr>) : <array>
    3. indexOf(<type_expr>) : <int>
    4. length() : <int>
#### Examples
```
myItems = ("hello", 2, 3.14, true)

pi = myItems[2]
```
### function
<<<<<<< HEAD
- Default: ```() -> void```
=======
Functions are types that represent a single function, and can be called. Functions can be initialized in two different ways (see [Functions](#functions) and [Lambda Expressions](#lambda-expressions)), but either way the function is stored into a variable.
- Default: ```() => void```
>>>>>>> 7c1dba3e
#### API
    1. toString() : <string>
#### Examples
```
add(a, b) {
    return a + b;
};

subtract = (a, b) -> a - b;
```

## Command Execution
Commands are simply a series of strings or variables followed one after another. For commands, quotations are not required for strings (which we call command strings) unless the command arguments involve the following special characters:
- backticks ``` ` ```,
- semicolons ```;```, 
- pipes ```|```, 
- ampersands ```&```,
- or parentheses ```(``` or ```)```.

For variables to be used as a command argument, they must be of type string, and must be preceded by a ```$```. 

If a command is surrounded in backticks ``` `` ```, the command will return a tuple of three where the first item is a string representing the standard output, the second item is a string representing the error output, and the third item is an int representing the exit code of the command. Backticks around commands are the only way to run commands as an expression as opposed to a statement.

### Grammar
```
<command> : <command_string | string | variable> <command_string | string | variable> ... <command_string | string | variable>
<stmt>    : <command>
<tuple_expr>   : `<command>`
```
### Examples
```
echo "Hello World!";

git clone $url;

ls -a | grep directoryName;

output = `cat myfile.txt`;
```

## Background (Asynchronous) Commands
Commands may be run in the background as opposed to the foreground if they end with an ```&```. In the background, they run asynchronously, so the command will be running concurrently with the rest of the script that follows after. Additionally, since it will be run in the background, any output the command normally prints out will not be printed out. 
### Grammar
```
<command> : <command> &
```
### Examples
```
git clone $url1 &;
```

## Piping Commands
The output from one command may be used as input to another through piping, using the ```|``` character. The output of the command on the left hand side of ```|``` is piped into the command on the right hand side as input to it. There can be many commands chained like this, and they get evaluated from left to right.
### Grammar
```
<command> : <command> | ... | <command>
```
### Examples
```
ls -a | grep myDirectory;
```

## Timeout Commands
You can run commands with the option to time them out after a specified amount of time given in milliseconds.
### Grammar
```
<stmt> : timeout <int> <command>
```
### Examples
```
timeout 5000 ping https://google.com;
```

## Command Aliasing
You can alias a command, which is especially useful for frequently used commands that you wish to not have to type out all the time. The alias variable is in turn interpreted as a command, and follows all command rules as defined in [Command Execution](#command-execution)
### Grammar
```
<stmt>    : alias <command_variable> = <command>
<command> : <command_variable>
```
### Examples
```
alias listAll = ls -a;

listAll | grep myDirectory;
```

## Variables
Variables must be set with ```=```. Use keyword ```const``` if you want the value to be immutable. Each variable has a type, which may be optionally expressed.
### Grammar
```
<stmt> : <binding> = <expr>
       | const <binding> = <expr>
       | <variable> = <expr>
       
<expr> : <variable>
```
### Examples
```
const pi = 3.14159;
r = 5;
area = pi * r ** 2;
```

## While Loops
Execute lines of code multiple times, so long as the ```<bool_expr>``` is true before it starts executing the statements each iteration. You may break out of the loop early with the ```break;``` statement, or begin a new iteration of the loop with the ```continue;``` statement.
### Grammar
```
<stmt> : while ( <bool_expr> ) {
             <stmt>
             ...
         }
```
### Examples
```
x = 10;
while (x > 5) {
    if (x == 6) {
      break;
    }
    if (x == 7) continue;
    print(x--);
};
```

## Do-While Loops
Like a while loop, but will execute all statements first before considering the ```<bool_expr>```. You may break out of the loop early with the ```break;``` statement, or begin a new iteration of the loop with the ```continue;``` statement.
### Grammar
```
<stmt> : do {
             <stmt>
             ...
         } while ( <bool_expr> );
```
### Examples
```
x = 10;
do {
    if (x == 6) {
      break;
    }
    if (x == 7) continue;
    print(x--);
} while (x > 5);
```

## For Loops
Similar to a while loop in that it will only execute one iteration of the statements if the ```<bool_expr>``` is true. However, it also executes the first statement in the parentheses before running the loop, and after iteration will execute the last statement contained in the parentheses.
### Grammar
```
<stmt> : for ( <stmt> ; <bool_expr> ; <stmt> ) {
             <stmt>
             ...
         };
```
### Examples
```
for (i = 0; i < 10; i++) {
    if (i == 8) {
      break;
    }
    if (x == 7) continue;
    print(i);
}
```

## If-Else Statements
Good for controlling code flow. Code within an ```if``` statement is only executed if the ```<bool_expr>``` is true. If it isn't, it will execute what's in the ```else``` statement. A chain of if and else if can occur as well, and which ever ```if``` statement is true first will be the one to execute.
### Grammar
```
<stmt> : if ( <booL_expr> ) <stmt>;
       | if ( <booL_expr> ) {
             <stmt>
             ...
         }

       | if ( <booL_expr> ) {
             <stmt>
             ...
         } else {
             <stmt>
             ...
         }

       | if ( <booL_expr> ) {
             <stmt>
             ...
         } else if ( <booL_expr> ) {
            <stmt>
            ...
         } ...

       | if ( <booL_expr> ) {
             <stmt>
             ...
         } else if ( <booL_expr> ) {
            <stmt>
            ...
         } ... else {
            <stmt>
            ...
         }
```
### Examples
```
if (true) {
    echo "true";
} else {
    echo "false";
}

if (x == 1) {
    ...
} else if (x == 2) {
    ...
}
```

## Ternary Operator
Similar to an ```if``` statement, but is evaluated as an expression. If ```<bool_expr>``` is true, then the first expression is evaluated and returned, otherwise the second expression is evaluated and returned.
### Grammar
```
<expr> : <booL_expr> ? <expr> : <expr>
```
### Examples
```
x = 1;
print(x == 1 ? "One" : "Not One");
```

## Functions
Functions contain statements that can be called anywhere after it is defined. You call a function by name followed by parentheses containing any parameter values that wish to be passed into it. Functions can have any number of parameters, and an optional return type. Exit from a function with the ```return;``` statement if the return type is ```void```, otherwise an expression must follow (i.e. the grammar ```return <expr>;```). Note that the grammar implies you may define functions inside of functions. Additionally, functions may be recursive, meaning you can call the same function from within itself (see examples below).
### Grammar
```
<stmt> : <variable> ( <binding> , ... ) : <type> {
             <stmt>
             ...
         }
       | <variable> ( <binding> , ... ) {
             <stmt>
             ...
         }

<stmt | expr> : <variable> ( <expr>, ... )
```
### Examples
```
hello() {
    echo “Hello World!”;
}
```
```
goodbye(): void {
    echo “Goodbye!”;
}
```
```
add(a, b) {
    echo f"Performing {a} + {b} ...";
    return a + b;
}
```
```
factorial(n: int): int {
    return n == 1 ? 1 : factorial(n - 1) * n;
}
```

## Math Operations
Math operations are used for doing basic math, namely addition (e.g. ```+```, ```++```, ```+=```), subtraction (e.g. ```-```, ```--```, or ```-=```), multiplication (e.g. ```*``` or ```*=```), division (e.g. ```/``` or ```/=```), modulo (e.g. ```%``` or ```%=```), and powers (e.g. ```**``` or ```**=```). Usually, expressions involving only ints will evaulate to an int, and expressions involving ints and floats or only floats will evaluate to a float. Additionally, it is important to note that modulo is defined for floats.

There are also comparison operations for numbers (i.e. ints and floats) that will compare whether numbers are equal, greater than, or less than each other.
### Grammar (Unary)
```
<int_expr>   : -<int_expr>
             | --<int_expr>
             | <int_expr>--
             | ++<int_expr>
             | <int_expr>++

<float_expr> : -<float_expr>
             | --<float_expr>
             | <float_expr>--
             | ++<float_expr>
             | <float_expr>++
```
### Grammar (Binary)
```
<int_expr>   : <int_expr> + <int_expr>
             | <int_expr> - <int_expr>
             | <int_expr> * <int_expr>
             | <int_expr> / <int_expr>
             | <int_expr> % <int_expr>
             | <int_expr> ** <int_expr>

<float_expr> : <float_expr> + <float_expr>
             | <int_expr> + <float_expr>
             | <float_expr> + <int_expr>

             | <float_expr> - <float_expr>
             | <int_expr> - <float_expr>
             | <float_expr> - <int_expr>

             | <float_expr> * <float_expr>
             | <int_expr> * <float_expr>
             | <float_expr> * <int_expr>

             | <float_expr> / <float_expr>
             | <int_expr> / <float_expr>
             | <float_expr> / <int_expr>

             | <float_expr> % <float_expr>
             | <int_expr> % <float_expr>
             | <float_expr> % <int_expr>

             | <float_expr> ** <float_expr>
             | <int_expr> ** <float_expr>
             | <float_expr> ** <int_expr>

<stmt> : <variable> += <int_expr | float_expr>
       | <variable> -= <int_expr | float_expr>
       | <variable> *= <int_expr | float_expr>
       | <variable> /= <int_expr | float_expr>
       | <variable> %= <int_expr | float_expr>
       | <variable> **= <int_expr | float_expr>
```
### Grammar (Comparison)
```
<bool_expr> : <int_expr | float_expr> < <int_expr | float_expr>
            | <int_expr | float_expr> <= <int_expr | float_expr>
            | <int_expr | float_expr> > <int_expr | float_expr>
            | <int_expr | float_expr> >= <int_expr | float_expr>
            | <int_expr | float_expr> != <int_expr | float_expr>
            | <int_expr | float_expr> == <int_expr | float_expr>
```
### Examples
```
x = 2

y += x

z = (x <= y) ? 3 ** 2 : 2 % 4;
```

## Boolean Operations
Operations for boolean logic comparison: ```!``` for not, ```||``` for or, and ```&&``` for and. Additionally, ```==``` and ```!=``` can be used.
### Grammar
```
<bool_expr> : !<bool_expr>
            | <bool_expr> || <bool_expr>
            | <bool_expr> && <bool_expr>
            | <bool_expr> == <bool_expr>
            | <bool_expr> != <bool_expr>
            | true
            | false
```
### Examples
```
if (true || false) {
    x = true != false;
}
```

## String Concatenation
Strings may be combined into new strings this way.
### Grammar
```
<string_expr> : <string_expr> + ... + <string_expr>
```
### Examples
```
hello = "Hello " + "world!\n"
```

## String Interpolation
Way to evaulate expressions and insert them, or variables into strings. In double quotation strings, you can interpolate the value of a variable with the variable name preceded by ```$```. A string preceded by a ```$``` before the quotations will allow for expressions to be interpolated within curly braces. Additionally, in double quotation strings, you may interpolate as well, you just need to include a ```$``` before the curly braces in the string.
### Grammar
```
<string> : $"...{ <expr> }..."
         | "...${ <expr> }..."
         | $'...{ <expr> }'
         | "...$<variable>..."
```
### Examples
```
x = 4
y = 6
sum = $"The sum of {x} and {y} is {x + y}"
```

## Lambda Expressions
Similar to functions, but evaulate to an expression, allowing them to be stored in variables or passed as parameters on the fly.
### Grammar
```
<function_expr> : (<binding>, ...) : <type> -> <expr>
                | (<binding>, ...) -> <expr>
                | (<binding>, ...) : <type> -> {
                        <stmt>
                        ...
                    }
                | (<binding>, ...) -> {
                        <stmt>
                        ...
                    }
```
### Examples
```
add = (a, b) -> a+b;

subtract = () -> {
    return 3 - 1;
}
```

## User I/O
You may read in user input using ```scan```, which takes in a string to prompt the user with (use ```""``` if no prompt is necessary). 

You may output strings to the console using ```print``` along with the string being printed (you may alternatively use ```println``` to print with a newline following the string, or use the built-in command ```echo```).
### Grammar
```
<string_expr> : scan <string_expr>
              | scan( <string_expr> )

<stmt>   : print <string_expr>
         | print( <string_expr> )
         | println <string_expr>
         | println( <string_expr> )
```
### Examples
```
name = scan "Tell me your name: ";

println($'Your name is {name}');

echo $"Your name is {name}";
```

## File I/O
You may read in a file as a string using ```read``` followed by the path to the file, or write a string to a file using ```write``` followed by the content being written to the file first, and then followed by the file path. 
### Grammar
```
<string_expr> : read <string_expr>
              | read( <string_expr> )
              
<stmt> : write <string_expr> to <string_expr>
       | write( <string_expr>, <string_expr> )
```
### Examples
```
userinfo = read "documents/userinfo.txt";

write "My name is Bob" to "documents/name.txt";
```

## User Defined Scopes
You may define a custom scope in your commander script. Any variables or functions initialize within the scope will no longer exist once the scope is left.
### Grammar
```
<stmt> : {
             <stmt> 
             ...
         }
```
### Examples
```
{
    x = 5
    print(x) // Prints 5
}
print(x) // Throws error that x is not initialized
```

## Comments
You can use ```// <comment>``` to define a single line comment, or ```/* <comment> */``` to define a multi-line comment.
### Examples
```
// This is a single line comment

/*
This
is
a
multi-line
comment
*/
```

## Code Separation and Libraries
Use the ```import``` keyword followed by the path to the commander script file with code you would like to use, as defined below.
### Grammar
```
<stmt> : import <string_expr>
```
### Examples
```
import "add.cmdr"
// The add() function is defined in add.cmdr, which adds two numbers.
print(add(3, 4))
```

## Custom Types
Use the ```type``` keyword followed by a type name and then a type to define a custom type.
### Grammar
```
<stmt> : type <variable> <type>
```
### Examples
```
type BinOpFunction (a: int, b: int) -> int;
add: BinopFunction = (a, b) -> a + b;
```

## API Functions
### Grammar (Parsing)
    1. parseInt(<string> | <int> | <bool>) : <int>
    2. parseFloat(<string> | <int> | <bool>) : <float>
    3. parseBool(<string> | <int> | <float>) : <bool>

### Grammar (Math)
    1. sqrt(<int> | <float>) : <float>
    2. ln(<int> | <float>) : <float>
    3. log(<int> | <float>) : <float>
    4. abs(<int>) : <int>
    5. abs(<float>) : <float>
    6. floor(<int> | <float>) : <int>
    7. ceil(<int> | <float>) : <int>
    8. round(<int> | <float>) : <int>
    9. sin(<int> | <float>) : <float>
    10. cos(<int> | <float>) : <float>
    11. tan(<int> | <float>) : <float>
    12. csc(<int> | <float>) : <float>
    13. sec(<int> | <float>) : <float>
    14. cot(<int> | <float>) : <float>
    15. sinh(<int> | <float>) : <float>
    16. cosh(<int> | <float>) : <float>
    17. tanh(<int> | <float>) : <float>
    18. csch(<int> | <float>) : <float>
    19. sech(<int> | <float>) : <float>
    20. coth(<int> | <float>) : <float>
    21. arcsin(<int> | <float>) : <float>
    22. arccos(<int> | <float>) : <float>
    23. arctan(<int> | <float>) : <float>
    24. arccsc(<int> | <float>) : <float>
    25. arcsec(<int> | <float>) : <float>
    26. arccot(<int> | <float>) : <float>
    27. arcsinh(<int> | <float>) : <float>
    28. arccosh(<int> | <float>) : <float>
    29. arctanh(<int> | <float>) : <float>
    30. arccsch(<int> | <float>) : <float>
    31. arcsech(<int> | <float>) : <float>
    32. arccoth(<int> | <float>) : <float>

### Grammar (Other)
    1. random() : <float>
    2. time() : <int>
    3. date() : <tuple>
    4. sleep(<int>) : void

## Runtime Errors
- Divide by zero is an error that will be thrown if an attempt is made to divide by zero.
- Index out of bounds is an error that will be thrown if there is an attempt to access an array out of its bounds.<|MERGE_RESOLUTION|>--- conflicted
+++ resolved
@@ -262,12 +262,8 @@
 pi = myItems[2]
 ```
 ### function
-<<<<<<< HEAD
+Functions are types that represent a single function, and can be called. Functions can be initialized in two different ways (see [Functions](#functions) and [Lambda Expressions](#lambda-expressions)), but either way the function is stored into a variable.
 - Default: ```() -> void```
-=======
-Functions are types that represent a single function, and can be called. Functions can be initialized in two different ways (see [Functions](#functions) and [Lambda Expressions](#lambda-expressions)), but either way the function is stored into a variable.
-- Default: ```() => void```
->>>>>>> 7c1dba3e
 #### API
     1. toString() : <string>
 #### Examples
