#include "../lexer/lexer.hpp"
#include "../parser/parser.hpp"
#include "../util/commander_exception.hpp"
#include "../flow_controller/flow_controller.hpp"
#include <fstream>
#include <iostream>

void interpretFile(std::string& fileName, std::string& option, Parser::Parser& parser) {
    lexer::TokenList tokens;
    lexer::tokenize(tokens, fileName);
    if (option == "-l") {
        for (const lexer::TokenPtr& token : tokens) std::cout << token->toString() << '\n';
        return;
    }
    Parser::ASTNodeList nodes = parser.parse(tokens);
    if (option == "-p") {
        for (const Parser::ASTNodePtr& node : nodes) std::cout << node->sExpression() << '\n';
        return;
    }
    if (option == "-t") {
        // TODO: type checking
        return;
    }
}

int main(int argc, char** argv) {
    try {
        clock_t start = clock();
        Parser::Parser parser;
        clock_t end = clock();
        std::cout << "Parse Table Initialization Time: " << ((double)(end - start) / CLOCKS_PER_SEC) << " seconds"
                  << '\n';
        std::cout << "Commander Language Prototype" << '\n';
        std::cout << "Basic REPL for Commander scripting language." << '\n';
        std::string arg;
        if (argc > 1) { arg = std::string(argv[1]); }
        if (arg == "-f") {
            if (argc == 2) {
                throw util::CommanderException("No file name provided.");
            }
            std::string file = std::string(argv[2]);
            std::string option = "-l";
            interpretFile(file, option, parser);
            return 0;
        }
        while (true) {
            try {
                std::cout << ">> ";

                std::string source;
                std::getline(std::cin, source);

                if (source == "clear") {
                    std::cout << "\033[2J\033[H" << '\n';
                    continue;
                }

                if (source == "exit") { return 0; }

                // Make a temporary file for the lexer
                std::string tmpFileName = std::tmpnam(nullptr);  // Not thread safe!!
                std::ofstream tmp(tmpFileName);
                tmp << source;
                tmp.close();  // close file here to save changes

                interpretFile(tmpFileName, arg, parser);

                std::remove(tmpFileName.c_str());
<<<<<<< HEAD
                if (arg == "-l") {
                    for (const lexer::TokenPtr& token : tokens) std::cout << token->toString() << std::endl;
                    continue;
                }
                Parser::ASTNodeList nodes = parser.parse(tokens);
                if (arg == "-p") {
                    for (const Parser::ASTNodePtr& node : nodes) std::cout << node->sExpression() << std::endl;
                    continue;
                }
                if (arg == "-t") {
                    // TODO: type checking
                    continue;
                }

                FlowController::FlowController flow(nodes);
                flow.runtime();

                // TODO: Run script
                std::map<std::string, std::variant<long, double, bool>> variables;
                for (const Parser::ASTNodePtr& node : nodes) {
                    if (node->nodeType() == Parser::ASTNodeType::STMTS) {
                        switch (node->nodeType()) {
                            // Basic commands
                            case Parser::ASTNodeType::CMD:
                                // TODO
                                break;
                            // Variables
                            case Parser::ASTNodeType::VARIABLE:
                                // TODO
                                break;
                            // Expressions (math, boolean, variables, strings and string interpolation)
                            case Parser::ASTNodeType::EXPRS:
                                // TODO
                                break;
                            // User I/O (need to handle read, write, scan, print)
                            case Parser::ASTNodeType::STMT:
                                // TODO
                                break;
                        }
                    }
                }
            } catch (const util::CommanderException& err) { std::cout << err.what() << std::endl; }
=======
            } catch (const util::CommanderException& err) { std::cout << err.what() << '\n'; }
>>>>>>> e497b886
        }
        return 0;
    } catch (const util::CommanderException& e) {
        std::cout << e.what() << '\n';
        return 1;
    }
}<|MERGE_RESOLUTION|>--- conflicted
+++ resolved
@@ -21,6 +21,8 @@
         // TODO: type checking
         return;
     }
+    FlowController::FlowController flow(nodes);
+    flow.runtime();
 }
 
 int main(int argc, char** argv) {
@@ -66,52 +68,7 @@
                 interpretFile(tmpFileName, arg, parser);
 
                 std::remove(tmpFileName.c_str());
-<<<<<<< HEAD
-                if (arg == "-l") {
-                    for (const lexer::TokenPtr& token : tokens) std::cout << token->toString() << std::endl;
-                    continue;
-                }
-                Parser::ASTNodeList nodes = parser.parse(tokens);
-                if (arg == "-p") {
-                    for (const Parser::ASTNodePtr& node : nodes) std::cout << node->sExpression() << std::endl;
-                    continue;
-                }
-                if (arg == "-t") {
-                    // TODO: type checking
-                    continue;
-                }
-
-                FlowController::FlowController flow(nodes);
-                flow.runtime();
-
-                // TODO: Run script
-                std::map<std::string, std::variant<long, double, bool>> variables;
-                for (const Parser::ASTNodePtr& node : nodes) {
-                    if (node->nodeType() == Parser::ASTNodeType::STMTS) {
-                        switch (node->nodeType()) {
-                            // Basic commands
-                            case Parser::ASTNodeType::CMD:
-                                // TODO
-                                break;
-                            // Variables
-                            case Parser::ASTNodeType::VARIABLE:
-                                // TODO
-                                break;
-                            // Expressions (math, boolean, variables, strings and string interpolation)
-                            case Parser::ASTNodeType::EXPRS:
-                                // TODO
-                                break;
-                            // User I/O (need to handle read, write, scan, print)
-                            case Parser::ASTNodeType::STMT:
-                                // TODO
-                                break;
-                        }
-                    }
-                }
-            } catch (const util::CommanderException& err) { std::cout << err.what() << std::endl; }
-=======
             } catch (const util::CommanderException& err) { std::cout << err.what() << '\n'; }
->>>>>>> e497b886
         }
         return 0;
     } catch (const util::CommanderException& e) {
