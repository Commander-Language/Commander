/**
 * @file flow_controller.cpp
 * @brief Implements the Flow Controller and runtime
 *
 *  Important: Assuming the types used with binary/unary expressions to be int. The only exceptions being logical
 *             operators like && and ||. Update to be more generic when we know the types of expressions, possibly
 *             through type checking or saving types in the symbol table.
 *
 * Node Helper Functions:
 *      TODO: Finish the following: _cmd, _type,
 * Statements:
 *      TODO: Finish the following: If, For, While, Do While, Return, Scope, Command, Alias
 * Expressions:
 *      TODO: Finish the following: Command
 */

#include "flow_controller.hpp"
#include "source/job_runner/job_runner.hpp"
#include "source/util/commander_exception.hpp"
#include <cmath>

namespace FlowController {

    //  ==========================
    //  ||   Commander types    ||
    //  ==========================
    CommanderLambda::CommanderLambda(std::vector<Parser::BindingNodePtr> bindings, Parser::StmtNodePtr body)
        : bindings(std::move(bindings)), body(std::move(body)) {}

    //  ==========================
    //  ||    Flow Controller   ||
    //  ==========================
    FlowController::FlowController(Parser::ASTNodeList& nodes) : _nodes(std::move(nodes)) {
        _symbolTable.pushSymbolTable();  // push in the global scope
    }

    void FlowController::runtime() {
        for (auto& node : _nodes) {
            switch (getAbstractNodeType(node->nodeType())) {
                case Parser::BINDING: {
                    _binding(std::static_pointer_cast<Parser::BindingNode>(node));
                    break;
                }
                case Parser::BINDINGS: {
                    _bindings(std::static_pointer_cast<Parser::BindingsNode>(node));
                    break;
                }
                case Parser::CMD: {
                    _cmd(std::static_pointer_cast<Parser::CmdNode>(node));
                    break;
                }
                case Parser::EXPR: {
                    _expr(std::static_pointer_cast<Parser::ExprNode>(node));
                    break;
                }
                case Parser::EXPRS: {
                    _exprs(std::static_pointer_cast<Parser::ExprsNode>(node));
                    break;
                }
                case Parser::PRGM: {
                    _prgm(std::static_pointer_cast<Parser::PrgmNode>(node));
                    break;
                }
                case Parser::STMT: {
                    _stmt(std::static_pointer_cast<Parser::StmtNode>(node));
                    break;
                }
                case Parser::STMTS: {
                    _stmts(std::static_pointer_cast<Parser::StmtsNode>(node));
                    break;
                }
                case Parser::STRING: {
                    _string(std::static_pointer_cast<Parser::StringNode>(node));
                    break;
                }
                case Parser::TYPE: {
                    _type(std::static_pointer_cast<Parser::TypeNode>(node));
                    break;
                }
                case Parser::VARIABLE: {
                    _variable(std::static_pointer_cast<Parser::VariableNode>(node));
                    break;
                }
                default: {
                    throw Util::CommanderException("Flow Controller: Encountered unknown node type");
                }
            }
        }
    }

    //  ==========================
    //  ||    Node Evaluation   ||
    //  ==========================
    void FlowController::_binding(const Parser::BindingNodePtr& node) {
        // TODO: Find better default value for each type
        _setVariable(node->variable, 0);
    }

    void FlowController::_bindings(const Parser::BindingsNodePtr& node) {
        for (auto& binding : node->bindings) { _binding(binding); }
    }

    void FlowController::_cmd(const Parser::CmdNodePtr& node) {
        // TODO: Implement
    }

    std::any FlowController::_expr(const Parser::ExprNodePtr& node) {
        switch (node->nodeType()) {
            case Parser::INT_EXPR: {
                auto intExp = std::static_pointer_cast<Parser::IntExprNode>(node);
                return intExp->value;
            }
            case Parser::FLOAT_EXPR: {
                auto floatExp = std::static_pointer_cast<Parser::FloatExprNode>(node);
                return floatExp->value;
            }
            case Parser::STRING_EXPR: {
                auto stringExp = std::static_pointer_cast<Parser::StringExprNode>(node);
                return _string(stringExp->stringNode);
            }
            case Parser::BOOL_EXPR: {
                auto boolExp = std::static_pointer_cast<Parser::BoolExprNode>(node);
                return boolExp->value;
            }
            case Parser::VAR_EXPR: {
                auto varExp = std::static_pointer_cast<Parser::VarExprNode>(node);
                std::any value = _getVariable(
                        std::static_pointer_cast<Parser::IdentVariableNode>(varExp->variable)->varName);
                return value;
            }
            case Parser::ARRAY_EXPR: {
                auto arrExp = std::static_pointer_cast<Parser::ArrayExprNode>(node);
                CommanderArray<std::any> array;
                for (auto& expr : arrExp->expressions) {
                    std::any const value = _expr(expr);
                    array.push_back(value);
                }
                return array;
            }
            case Parser::ARRAY_INDEX_EXPR: {
                auto arrayIndexExpression = std::static_pointer_cast<Parser::ArrayIndexExprNode>(node);
                auto arrayVariable = std::dynamic_pointer_cast<Parser::IdentVariableNode>(arrayIndexExpression->array);
                // TODO: Update to generic array
                auto array = std::any_cast<CommanderArray<CommanderInt>>(_getVariable(arrayVariable->varName));

                // TODO: might be understanding this wrong? why list of indices?
                auto index = std::any_cast<CommanderInt>(_expr(arrayIndexExpression->indexExprs[0]));
                return array[index];
            }
            case Parser::TUPLE_EXPR: {
                auto tupleExp = std::static_pointer_cast<Parser::TupleExprNode>(node);
                CommanderTuple tuple;
                for (auto& expr : tupleExp->expressions) { tuple.emplace_back(_expr(expr)); }
                return tuple;
            }
            case Parser::TUPLE_INDEX_EXPR: {
                auto tupleExp = std::static_pointer_cast<Parser::TupleIndexExprNode>(node);
                auto index = std::any_cast<CommanderInt>(_expr(tupleExp->index));
                auto tuple = std::any_cast<CommanderTuple>(_expr(tupleExp->tuple));

                if (index >= tuple.size() || index < 0) {
                    throw Util::CommanderException("Index out of bounds: Index " + std::to_string(index)
                                                   + "out of bounds for tuple of size " + std::to_string(tuple.size()));
                }
                return tuple[index];
            }
            case Parser::TERNARY_EXPR: {
                auto ternaryExpression = std::static_pointer_cast<Parser::TernaryExprNode>(node);
                bool const condition = std::any_cast<bool>(_expr(ternaryExpression->condition));

                std::any const ifTrue = _expr(ternaryExpression->trueExpr);
                std::any const ifFalse = _expr(ternaryExpression->falseExpr);
                return condition ? ifTrue : ifFalse;
            }
            case Parser::UNOP_EXPR: {
                auto unaryOperation = std::static_pointer_cast<Parser::UnOpExprNode>(node);
                return _unaryOp(unaryOperation);
            }
            case Parser::BINOP_EXPR: {
                auto binaryOperation = std::static_pointer_cast<Parser::BinOpExprNode>(node);
                return _binaryOp(binaryOperation);
            }
            case Parser::CALL_EXPR: {
                auto functionExpression = std::static_pointer_cast<Parser::CallExprNode>(node);
                auto function = std::any_cast<CommanderLambda>(_expr(functionExpression->func));

                _symbolTable.pushSymbolTable();  // new scope for function

                int bindingIndex = 0;
                for (auto& arg : functionExpression->args) {
                    // args and bindings should be lined up 1 to 1
                    std::any const argValue = _expr(arg);
                    std::string const name = function.bindings[bindingIndex]->variable;

                    _setVariable(name, argValue);
                    bindingIndex++;
                }
                std::any returnValue = _stmt(function.body);

                _symbolTable.popSymbolTable();  // remove function scope!
                return returnValue;
            }
            case Parser::LAMBDA_EXPR: {
                auto lambdaExpression = std::static_pointer_cast<Parser::LambdaExprNode>(node);
                CommanderLambda lambda(lambdaExpression->bindings, lambdaExpression->body);
                return lambda;
            }
            case Parser::CMD_EXPR: {
                // TODO: Implement
                break;
            }
            default: {
                throw Util::CommanderException("Flow Controller: Unknown expression encountered");
            }
        }
        return -1;  // TODO: Find better default return
    }

    void FlowController::_exprs(const Parser::ExprsNodePtr& node) {
        for (auto& expr : node->exprs) { _expr(expr); }
    }

    void FlowController::_prgm(const std::shared_ptr<Parser::PrgmNode>& node) {
        for (auto& stmt : node->stmts) { _stmt(stmt); }
    }

    std::any FlowController::_stmt(const Parser::StmtNodePtr& node) {
        switch (node->nodeType()) {
            case Parser::IF_STMT: {
                // TODO: Implement
                break;
            }
            case Parser::FOR_STMT: {
                // TODO: Implement
                break;
            }
            case Parser::WHILE_STMT: {
                // TODO: Implement
                break;
            }
            case Parser::DO_WHILE_STMT: {
                // TODO: Implement
                break;
            }
            case Parser::RETURN_STMT: {
                // TODO: Implement
                break;
            }
            case Parser::SCOPE_STMT: {
                // TODO: Implement
                break;
            }
            case Parser::CMD_STMT: {
                // TODO: Implement
                break;
            }
            case Parser::EXPR_STMT: {
                auto expr = std::static_pointer_cast<Parser::ExprStmtNode>(node);
                std::any value = _expr(expr->expression);
                switch (expr->expression->type->getType()) {
                    case TypeChecker::INT:
                        // TODO: Implement method that stringifies a int
                        std::cout << std::any_cast<CommanderInt>(value) << std::endl;
                        break;
                    case TypeChecker::FLOAT:
                        // TODO: Implement method that stringifies a float
                        std::cout << std::any_cast<double_t>(value) << std::endl;
                        break;
                    case TypeChecker::BOOL:
                        // TODO: Implement method that stringifies a bool
                        std::cout << std::any_cast<CommanderBool>(value) << std::endl;
                        break;
                    case TypeChecker::TUPLE:
                        // TODO: Implement method that stringifies a tuple and call it here
                        break;
                    case TypeChecker::ARRAY:
                        // TODO: Implement method that stringifies an array and call it here
                        break;
                    case TypeChecker::FUNCTION:
                        // TODO: Implement method that stringifies a function and call it here
                        break;
                    case TypeChecker::STRING:
                        // TODO: Implement method that stringifies a string and call it here
                        break;
                }
                return value;
            }
            case Parser::ALIAS_STMT: {
                // TODO: Implement
                break;
            }
            default: {
                throw Util::CommanderException("Flow Controller: Unknown binary expression encountered");
            }
        }
        return nullptr;
    }

    void FlowController::_stmts(const Parser::StmtsNodePtr& node) {
        for (auto& stmt : node->stmts) { _stmt(stmt); }
    }

    std::string FlowController::_string(const Parser::StringNodePtr& node) {
        auto stringExp = std::dynamic_pointer_cast<Parser::StringExprNode>(node);
        auto stringNode = stringExp->stringNode;

        int indexLiteral = 0;
        int indexExpression = 0;
        std::string stringResult;
        while (indexLiteral < stringNode->literals.size() && indexExpression < stringNode->expressions.size()) {
            std::any const exprValue = _expr(stringNode->expressions[indexExpression]);

            stringResult.append(stringNode->literals[indexLiteral]);
            stringResult.append(_commanderTypeToString(exprValue));

            indexLiteral++;
            indexExpression++;
        }
        return stringResult;
    }

    void FlowController::_type(const Parser::TypeNodePtr& node) {
        // TODO: Implement
    }

    void FlowController::_variable(const Parser::VariableNodePtr&) {}

    std::any FlowController::_unaryOp(std::shared_ptr<Parser::UnOpExprNode>& unOp) {
        switch (unOp->opType) {
            case Parser::NEGATE: {
                auto expr = std::any_cast<CommanderInt>(_expr(unOp->expr));
                return -1 * expr;
            }
            case Parser::NOT: {
                auto expr = std::any_cast<CommanderBool>(_expr(unOp->expr));
                return !expr;
            }
            case Parser::PRE_INCREMENT: {
                // might have to update symbol table if variable
                auto expr = std::any_cast<CommanderInt>(_expr(unOp->expr));
                return ++expr;
            }
            case Parser::POST_INCREMENT: {
                // might have to update symbol table if variable
                auto expr = std::any_cast<CommanderInt>(_expr(unOp->expr));
                return expr++;
            }
            case Parser::PRE_DECREMENT: {
                // might have to update symbol table if variable
                auto expr = std::any_cast<CommanderInt>(_expr(unOp->expr));
                return --expr;
            }
            case Parser::POST_DECREMENT: {
                // might have to update symbol table if variable
                auto expr = std::any_cast<CommanderInt>(_expr(unOp->expr));
                return expr--;
            }
            default: {
                throw Util::CommanderException("Flow Controller: Unknown unary expression encountered");
            }
        }
    }

    std::any FlowController::_binaryOp(std::shared_ptr<Parser::BinOpExprNode>& binOp) {
        // TODO: Make general to any type, for now assume just using int or bool
        CommanderInt left;
        CommanderInt right;

        std::string variableName;
        if (binOp->leftExpr) { left = std::any_cast<CommanderInt>(_expr(binOp->leftExpr)); }
        if (binOp->leftVariable) {
            auto var = std::static_pointer_cast<Parser::IdentVariableNode>(binOp->leftVariable);
            variableName = var->varName;
        }
        right = std::any_cast<CommanderInt>(_expr(binOp->rightExpr));

        switch (binOp->opType) {
            case Parser::LESSER: {
                return left < right;
            }
            case Parser::GREATER: {
                return left > right;
            }
            case Parser::LESSER_EQUAL: {
                return left <= right;
            }
            case Parser::GREATER_EQUAL: {
                return left >= right;
            }
            case Parser::MODULO: {
                return left % right;
            }
            case Parser::DIVIDE: {
                if (right == 0) { throw Util::CommanderException("Divide by zero error encountered"); }
                return left / right;
            }
            case Parser::MULTIPLY: {
                return left * right;
            }
            case Parser::SUBTRACT: {
                return left - right;
            }
            case Parser::ADD: {
                return left + right;
            }
            case Parser::EXPONENTIATE: {
                return static_cast<CommanderInt>(std::pow(left, right));
            }
            case Parser::AND: {
                return std::any_cast<CommanderBool>(left) && std::any_cast<CommanderBool>(right);
            }
            case Parser::OR: {
                return std::any_cast<CommanderBool>(left) || std::any_cast<CommanderBool>(right);
            }
            case Parser::SET: {
                // auto variable = std::static_pointer_cast<Parser::IdentVariableNode>(binOp->leftVariable);
                // std::any value = _expr(binOp->rightExpr);

                _setVariable(variableName, right);
                return right;
            }
            case Parser::NOT_EQUAL: {
                return left != right;
            }
            case Parser::ADD_SET: {
                CommanderInt const newValue = *_symbolTable.getVariable<CommanderInt>(variableName) + right;
                _setVariable(variableName, newValue);
                return newValue;
            }
            case Parser::SUBTRACT_SET: {
                CommanderInt const newValue = *_symbolTable.getVariable<CommanderInt>(variableName) - right;
                _setVariable(variableName, newValue);
                return newValue;
            }
            case Parser::MULTIPLY_SET: {
                CommanderInt const newValue = *_symbolTable.getVariable<CommanderInt>(variableName) * right;
                _setVariable(variableName, newValue);
                return newValue;
            }
            case Parser::DIVIDE_SET: {
                if (right == 0) { throw Util::CommanderException("Divide by zero error encountered"); }
                CommanderInt const newValue = *_symbolTable.getVariable<CommanderInt>(variableName) / right;
                _setVariable(variableName, newValue);
                return newValue;
            }
            case Parser::MODULO_SET: {
                CommanderInt const newValue = *_symbolTable.getVariable<CommanderInt>(variableName) % right;
                _setVariable(variableName, newValue);
                return newValue;
            }
            case Parser::EXPONENTIATE_SET: {
                CommanderInt const newValue = std::pow(*_symbolTable.getVariable<CommanderInt>(variableName), right);
                _setVariable(variableName, newValue);
                return newValue;
            }
            default: {
                throw Util::CommanderException("Flow Controller: Unknown binary expression encountered");
            }
        }
    }

    //  ==========================
    //  ||   Helper Methods     ||
    //  ==========================
    void FlowController::_runCommand() {
        // TODO: Implement
    }

    void FlowController::_setVariable(std::string name, std::any value) {
        // TODO: update when symbol table is generic
        _symbolTable.addOrUpdateVariable(std::move(name), std::any_cast<CommanderInt>(value));
    }

    std::any FlowController::_getVariable(const std::string& name) {
<<<<<<< HEAD
        int* value = _symbolTable.getVariable(name);
=======
        CommanderInt* value = _symbolTable.getVariable<CommanderInt>(name);
>>>>>>> b87693ba
        if (value != nullptr) { return static_cast<CommanderInt>(*value); }
        throw Util::CommanderException("Symbol Error: Not found \"" + name + "\"");
    }

    std::string FlowController::_commanderTypeToString(std::any value) {
        // TODO: Fix this.
        // This is not the right approach, send type of value as a parameter instead.
        return std::any_cast<std::string>(value);
    }

    bool FlowController::hasVariable(std::string name) { return _symbolTable.varExistsInScope(name); }

    CommanderInt FlowController::getVariableValue(std::string name) {
        return std::any_cast<CommanderInt>(_getVariable(name));
    }
}  // namespace FlowController<|MERGE_RESOLUTION|>--- conflicted
+++ resolved
@@ -472,11 +472,7 @@
     }
 
     std::any FlowController::_getVariable(const std::string& name) {
-<<<<<<< HEAD
-        int* value = _symbolTable.getVariable(name);
-=======
         CommanderInt* value = _symbolTable.getVariable<CommanderInt>(name);
->>>>>>> b87693ba
         if (value != nullptr) { return static_cast<CommanderInt>(*value); }
         throw Util::CommanderException("Symbol Error: Not found \"" + name + "\"");
     }
