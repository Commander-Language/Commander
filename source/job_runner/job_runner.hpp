--- conflicted
+++ resolved
@@ -50,11 +50,7 @@
          * @details This links up the pipeline in the order given.
          *          Use other constructor to create these processes.
          */
-<<<<<<< HEAD
-        Process(std::vector<Process *> processes);
-=======
         Process(std::vector<Process*> processes);
->>>>>>> cb7e3e1a
 
         /**
          * @brief Constructor
@@ -78,11 +74,7 @@
          * @brief Get the name of the process
          * @return The name as a const char*
          */
-<<<<<<< HEAD
-        [[nodiscard]] const char *getName() const;
-=======
         [[nodiscard]] const char* getName() const;
->>>>>>> cb7e3e1a
 
         /**
          * @brief The arguments for this process
@@ -114,11 +106,7 @@
          * @brief A linked-list of processes, that represents a pipe.
          * @details Order of the linked-list is the order to execute and link pipes.
          */
-<<<<<<< HEAD
-        Process *pipe = nullptr;
-=======
         Process* pipe = nullptr;
->>>>>>> cb7e3e1a
 
         /**
          * @brief The size of the pipeline
@@ -149,11 +137,7 @@
          * @brief Constructor
          * @param process - The process being set to run
          */
-<<<<<<< HEAD
-        JobRunner(Process *process);
-=======
         JobRunner(Process* process);
->>>>>>> cb7e3e1a
 
         /**
          * @brief Destructor
@@ -169,11 +153,7 @@
         /**
          * @details The process to execute
          */
-<<<<<<< HEAD
-        Process *_process;
-=======
         Process* _process;
->>>>>>> cb7e3e1a
 
         /**
          * @brief Executes a process
@@ -183,11 +163,7 @@
          * @param in - file descriptor to read from (for builtins)
          * @param out - file descriptor to write to (for builtins)
          */
-<<<<<<< HEAD
-        void _exec(Process *process);
-=======
         void _exec(Process* process);
->>>>>>> cb7e3e1a
 
         /**
          * @brief Exectue a builtin command without returning
@@ -196,11 +172,7 @@
          * @param in - The file descriptor to read from (default std in)
          * @param out - The file descriptor to write to (default std out)
          */
-<<<<<<< HEAD
-        void _execBuiltinNoReturn(Process *process, int in = STDIN_FILENO, int out = STDOUT_FILENO);
-=======
         void _execBuiltinNoReturn(Process* process, int in = STDIN_FILENO, int out = STDOUT_FILENO);
->>>>>>> cb7e3e1a
 
         /**
          * @brief Execute a builtin
@@ -208,33 +180,21 @@
          * @param out - The file descriptor to write to (default std out)
          * @return The job information
          */
-<<<<<<< HEAD
-        JobInfo _execBuiltin(Process *, int in = STDIN_FILENO, int out = STDOUT_FILENO);
-=======
         JobInfo _execBuiltin(Process*, int in = STDIN_FILENO, int out = STDOUT_FILENO);
->>>>>>> cb7e3e1a
 
         /**
          * @brief Execute an external program without forking
          * @details This shouldn't return, so fork before calling if needed.
          * @param process - The process to execute
          */
-<<<<<<< HEAD
-        void _execNoFork(Process *process);
-=======
         void _execNoFork(Process* process);
->>>>>>> cb7e3e1a
 
         /**
          * @brief Execute a external program with a fork
          * @param process - The process to execute
          * @return The job information
          */
-<<<<<<< HEAD
-        JobInfo _execFork(Process *process);
-=======
         JobInfo _execFork(Process* process);
->>>>>>> cb7e3e1a
 
         /**
          * @brief Does piping of processes
@@ -243,21 +203,13 @@
          * @param process - The start process of the pipeline
          * @return The job information of the last process if set to save
          */
-<<<<<<< HEAD
-        JobInfo _doPiping(Process *process);
-=======
         JobInfo _doPiping(Process* process);
->>>>>>> cb7e3e1a
 
         /**
          * @brief Execute a process in the background
          * @param process - The process to execute
          */
-<<<<<<< HEAD
-        void _doBackground(Process *process);
-=======
         void _doBackground(Process* process);
->>>>>>> cb7e3e1a
 
         /**
          * @brief Set up process to be able to save return information from
@@ -266,11 +218,7 @@
          *                     (if it is, should call this at end of pipe)
          * @return The job information
          */
-<<<<<<< HEAD
-        JobInfo _doSaveInfo(Process *process, bool partOfPipe, int *fds = nullptr, size_t count = 0);
-=======
         JobInfo _doSaveInfo(Process* process, bool partOfPipe, int* fds = nullptr, size_t count = 0);
->>>>>>> cb7e3e1a
 
         /**
          * @brief Helper to resize a char array
@@ -279,11 +227,7 @@
          * @param array - The array to resize
          * @param size - The current size of the array
          */
-<<<<<<< HEAD
-        void _resize(std::unique_ptr<char[]> &array, size_t size);
-=======
         void _resize(std::unique_ptr<char[]>& array, size_t size);
->>>>>>> cb7e3e1a
 
         /**
          * @brief A helper to do a fork with error checking
