--- conflicted
+++ resolved
@@ -4,19 +4,11 @@
  *
  */
 
-<<<<<<< HEAD
-#include "shared.hpp"
-#include "print.hpp"
-#include <unistd.h>
-
-ReturnInfo print(const List &args, int in, int out) {
-=======
 #include "print.hpp"
 #include "shared.hpp"
 #include <unistd.h>
 
 ReturnInfo print(const List& args, int in, int out) {
->>>>>>> cb7e3e1a
     if (args.size() == 1) { return {"", "", SUCCESS}; }
 
     std::string output;
