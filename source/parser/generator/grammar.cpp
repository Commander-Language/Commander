/**
 * @file source/parser/generator/grammar.hpp
 * @brief Contains the definition of the Commander grammar.
 */

#include "grammar.hpp"

#include "source/parser/ast_node.hpp"
#include "source/util/combine_hashes.hpp"

#include <cstddef>
#include <functional>
#include <ostream>
#include <string>
#include <tuple>
#include <unordered_map>
#include <vector>

// ReSharper disable CppRedundantQualifier

namespace Parser {
    GrammarEntry::GrammarEntry(const Grammar::TokenType tokenType)
        : grammarEntryType(TOKEN_TYPE), tokenType(tokenType), nodeType() {}

    GrammarEntry::GrammarEntry(const ASTNodeType nodeType)
        : grammarEntryType(NODE_TYPE), tokenType(), nodeType(nodeType) {}

    bool GrammarEntry::operator==(const GrammarEntry& other) const {
        if (this->grammarEntryType != other.grammarEntryType) return false;
        if (this->grammarEntryType == TOKEN_TYPE) return this->tokenType == other.tokenType;
        return this->nodeType == other.nodeType;
    }

    bool GrammarEntry::operator!=(const GrammarEntry& other) const { return !(*this == other); }

    bool GrammarEntry::operator<(const GrammarEntry& other) const {
        if (this->grammarEntryType != other.grammarEntryType) return this->grammarEntryType < other.grammarEntryType;
        if (this->grammarEntryType == TOKEN_TYPE) return this->tokenType < other.tokenType;
        return this->nodeType < other.nodeType;
    }

    std::ostream& operator<<(std::ostream& stream, const GrammarEntry& grammarEntry) {
        if (grammarEntry.grammarEntryType == GrammarEntry::TOKEN_TYPE) {
            stream << "[" << tokenTypeToString(grammarEntry.tokenType) << "]";
        } else {
            stream << "(" << nodeTypeToString(grammarEntry.nodeType) << ")";
        }
        return stream;
    }

    GrammarRule::GrammarRule() : result(), priority() {}

    GrammarRule::GrammarRule(const ASTNodeType result, const std::vector<GrammarEntry>& components,
                             const std::size_t priority)
        : result(result), components(components), priority(priority) {}

    bool GrammarRule::operator==(const GrammarRule& other) const {
        if (this->result != other.result) return false;

        if (this->components.size() != other.components.size()) return false;

        for (std::size_t ind = 0; ind < this->components.size(); ++ind) {
            if (this->components[ind] != other.components[ind]) return false;
        }

        return true;
    }

    bool GrammarRule::operator!=(const GrammarRule& other) const { return !(*this == other); }

    bool GrammarRule::operator<(const GrammarRule& other) const {
        if (this->priority != other.priority) return this->priority < other.priority;
        if (this->result != other.result) return this->result < other.result;
        if (this->components.size() != other.components.size()) return this->components.size() < components.size();
        for (std::size_t ind = 0; ind < this->components.size(); ++ind) {
            if (this->components[ind] != other.components[ind]) return this->components[ind] < other.components[ind];
        }
        return false;
    }

    std::ostream& operator<<(std::ostream& stream, const GrammarRule& grammarRule) {
        stream << "{(" << nodeTypeToString(grammarRule.result) << ") -> ";

        if (!grammarRule.components.empty()) {
            for (const auto& component :
                 std::vector<GrammarEntry> {grammarRule.components.begin(), grammarRule.components.end() - 1}) {
                stream << component << " ";
            }
            stream << grammarRule.components.back();
        }
        stream << "}";

        return stream;
    }

    Grammar::Grammar() : Grammar(_defineGrammar()) {}

    Grammar::Grammar(const std::vector<std::tuple<GrammarRule, NodeConstructor>>& grammarDefinitions)
        : rules([&] {
              std::vector<GrammarRule> result(grammarDefinitions.size());
              std::size_t index = 0;
              for (const auto& item : grammarDefinitions) result[index++] = std::get<0>(item);
              return result;
          }()),
          reductions([&] {
              std::unordered_map<GrammarRule, NodeConstructor> result;
              for (const auto& item : grammarDefinitions) result[std::get<0>(item)] = std::get<1>(item);
              return result;
          }()) {}

#pragma clang diagnostic push
#pragma ide diagnostic ignored "*-avoid-magic-numbers"
    std::vector<std::tuple<GrammarRule, Grammar::NodeConstructor>> Grammar::_defineGrammar() {
        const auto fold = [](const std::vector<std::string>& strings) -> std::string {
            if (strings.empty()) return "";
            const std::string delim = ", ";
            std::string result;
            for (std::size_t index = 0; index < strings.size() - 1; ++index) result += strings[index] + delim;
            result += strings[strings.size() - 1];
            return result;
        };
        const auto callFunc = [&](const std::string& func, const std::vector<std::string>& args) -> std::string {
            return func + "(" + fold(args) + ")";
        };
        const auto makeNode = [&](const std::string& nodeType, const std::vector<std::string>& args) -> std::string {
            return callFunc("std::make_shared<" + nodeType + "Node>", args);
        };
        const auto castNode = [&](const std::string& nodeType, const std::size_t index) -> std::string {
            return callFunc("cast" + nodeType, {"productionList[" + std::to_string(index) + "].node"});
        };
        const auto tokenContents = [](const std::size_t index) -> std::string {
            return "productionList[" + std::to_string(index) + "].token->contents";
        };
        const auto flatten =
                [&](const std::vector<std::vector<std::tuple<GrammarRule, Grammar::NodeConstructor>>>& rules)
                -> std::vector<std::tuple<GrammarRule, Grammar::NodeConstructor>> {
            std::vector<std::tuple<GrammarRule, Grammar::NodeConstructor>> result;
            std::size_t precedenceVal = 0;
            for (const auto& precedenceSet : rules) {
                ++precedenceVal;
                for (const auto& [rule, nodeConstructor] : precedenceSet) {
                    result.emplace_back(GrammarRule {rule.result, rule.components, precedenceVal}, nodeConstructor);
                }
            }
            return result;
        };

        return flatten({
                // ================
                // ||  Program:  ||
                // ================

                // (PRGM) -> (STMTS)
                {{{ASTNodeType::PRGM, {ASTNodeType::STMTS}}, makeNode("Prgm", {castNode("Stmts", 0)})}},

                //  (STMT) -> [LCURLY] [RCURLY]
                {{{ASTNodeType::STMT, {TokenType::LCURLY, TokenType::RCURLY}}, makeNode("ScopeStmt", {})}},
                //  (STMT) -> [LCURLY] (STMTS) [RCURLY]
                {{{ASTNodeType::STMT, {TokenType::LCURLY, ASTNodeType::STMTS, TokenType::RCURLY}},
                  makeNode("ScopeStmt", {castNode("Stmts", 1)})}},


                // =================
                // ||  Bindings:  ||
                // =================

                // (BINDINGS) -> (BINDING)
                {{{ASTNodeType::BINDINGS, {ASTNodeType::BINDING}}, makeNode("Bindings", {castNode("Binding", 0)})}},
                // (BINDINGS) -> (BINDINGS) [COMMA] (BINDING)
                {{{ASTNodeType::BINDINGS, {ASTNodeType::BINDINGS, TokenType::COMMA, ASTNodeType::BINDING}},
                  makeNode("Bindings", {castNode("Bindings", 0), castNode("Binding", 2)})}},

<<<<<<< HEAD
                // (BINDING) -> [CONST] [VARIABLE]
                {{{ASTNodeType::BINDING, {TokenType::CONST, TokenType::VARIABLE}},
                  makeNode("Binding", {tokenContents(1), "true"})}},
                // (BINDING) -> [VARIABLE]
                {{{ASTNodeType::BINDING, {TokenType::VARIABLE}}, makeNode("Binding", {tokenContents(0)})}},
                // (BINDING) -> [CONST] [VARIABLE] [COLON] (TYPE)
                {{{ASTNodeType::BINDING, {TokenType::CONST, TokenType::VARIABLE, TokenType::COLON, ASTNodeType::TYPE}},
                  makeNode("Binding", {tokenContents(1), "true", castNode("Type", 3)})}},
                // (BINDING) -> [VARIABLE] [COLON] (TYPE)
                {{{ASTNodeType::BINDING, {TokenType::VARIABLE, TokenType::COLON, ASTNodeType::TYPE}},
=======
                //  (BINDING) -> [CONST] [VARIABLE] [COLON] (TYPE)
                {{{ASTNodeType::BINDING, {TokenType::CONST, TokenType::VARIABLE, TokenType::COLON, TokenType::TYPE}},
                  makeNode("Binding", {tokenContents(1), "true", castNode("Type", 3)})}},
                //  (BINDING) -> [VARIABLE] [COLON] (TYPE)
                {{{ASTNodeType::BINDING, {TokenType::VARIABLE, TokenType::COLON, TokenType::TYPE}},
>>>>>>> 8d9d9890
                  makeNode("Binding", {tokenContents(0), "false", castNode("Type", 2)})}},
                //  (BINDING) -> [CONST] [VARIABLE]
                {{{ASTNodeType::BINDING, {TokenType::CONST, TokenType::VARIABLE}},
                  makeNode("Binding", {tokenContents(1), "true"})}},
                //  (BINDING) -> [VARIABLE]
                {{{ASTNodeType::BINDING, {TokenType::VARIABLE}}, makeNode("Binding", {tokenContents(0)})}},


                // =================
                // ||  Commands:  ||
                // =================

<<<<<<< HEAD
                // (CMD) -> (CMD) [AMPERSAND]
                {{{ASTNodeType::CMD, {ASTNodeType::CMD, TokenType::AMPERSAND}},
                  makeNode("AsyncCmd", {castNode("Cmd", 0)})}},
                // (CMD) -> (CMD) [PIPE] (CMD)
                {{{ASTNodeType::CMD, {ASTNodeType::CMD, TokenType::PIPE, ASTNodeType::CMD}},
                  makeNode("PipeCmd", {castNode("Cmd", 0), castNode("Cmd", 2)})}},
                // (CMD) -> [TIMEOUT] [INTVAL] (CMD)
                {{{ASTNodeType::CMD, {TokenType::TIMEOUT, TokenType::INTVAL, ASTNodeType::CMD}},
                  makeNode("TimeoutCmd", {callFunc("std::stoll", {tokenContents(1)}), castNode("Cmd", 2)})}},

                // (CMD) -> [CMDSTRINGVAL]
                {{{ASTNodeType::CMD, {TokenType::CMDSTRINGVAL}},
                  makeNode("CmdCmd", {makeNode("String", {tokenContents(0)})})}},
                // (CMD) -> (STRING)
                {{{ASTNodeType::CMD, {ASTNodeType::STRING}}, makeNode("CmdCmd", {castNode("String", 0)})}},
                // (CMD) -> [CMDVARIABLE]
                {{{ASTNodeType::CMD, {TokenType::CMDVARIABLE}},
                  makeNode("CmdCmd", {makeNode("IdentVariable", {tokenContents(0)})})}},
                // (CMD) -> (CMD) [CMDSTRINGVAL]
                {{{ASTNodeType::CMD, {ASTNodeType::CMD, TokenType::CMDSTRINGVAL}},
                  makeNode("CmdCmd", {castNode("Cmd", 0), makeNode("String", {tokenContents(1)})})}},
                // (CMD) -> (CMD) (STRING)
                {{{ASTNodeType::CMD, {ASTNodeType::CMD, ASTNodeType::STRING}},
                  makeNode("CmdCmd", {castNode("Cmd", 0), castNode("String", 1)})}},
                // (CMD) -> (CMD) [CMDVARIABLE]
                {{{ASTNodeType::CMD, {ASTNodeType::CMD, TokenType::CMDVARIABLE}},
                  makeNode("CmdCmd", {castNode("Cmd", 0), makeNode("IdentVariable", {tokenContents(1)})})}},
=======
                //  (BASIC_CMD) -> [CMDSTRINGVAL]
                {{{ASTNodeType::BASIC_CMD, {TokenType::CMDSTRINGVAL}},
                  makeNode("BasicCmd", {makeNode("String", {tokenContents(0)})})}},
                //  (BASIC_CMD) -> [CMDVARIABLE]
                {{{ASTNodeType::BASIC_CMD, {TokenType::CMDVARIABLE}},
                  makeNode("BasicCmd", {makeNode("VarExpr", {tokenContents(0)})})}},
                //  (BASIC_CMD) -> (STRING)
                {{{ASTNodeType::BASIC_CMD, {ASTNodeType::STRING}}, makeNode("BasicCmd", {castNode("String", 0)})}},
                //  LA: (BASIC_CMD) -> (BASIC_CMD) (BASIC_CMD)
                {{{ASTNodeType::BASIC_CMD, {ASTNodeType::BASIC_CMD, ASTNodeType::BASIC_CMD}},
                  makeNode("BasicCmd", {castNode("BasicCmd", 0), castNode("BasicCmd", 1)})}},

                //  LA: (PIPE_CMD) -> (PIPE_CMD) [PIPE] (BASIC_CMD)
                {{{ASTNodeType::PIPE_CMD, {ASTNodeType::PIPE_CMD, TokenType::PIPE, ASTNodeType::BASIC_CMD}},
                  makeNode("PipeCmd", {castNode("PipeCmd", 0), castNode("BasicCmd", 2)})}},
                //  LA: (PIPE_CMD) -> (BASIC_CMD) [PIPE] (BASIC_CMD)
                {{{ASTNodeType::PIPE_CMD, {ASTNodeType::BASIC_CMD, TokenType::PIPE, ASTNodeType::BASIC_CMD}},
                  makeNode("PipeCmd", {castNode("BasicCmd", 0), castNode("BasicCmd", 2)})}},

                //  (ASYNC_CMD) -> (PIPE_CMD) [AMPERSAND]
                {{{ASTNodeType::ASYNC_CMD, {ASTNodeType::PIPE_CMD, TokenType::AMPERSAND}},
                  makeNode("AsyncCmd", {castNode("PipeCmd", 0)})}},
                //  (ASYNC_CMD) -> (BASIC_CMD) [AMPERSAND]
                {{{ASTNodeType::ASYNC_CMD, {ASTNodeType::BASIC_CMD, TokenType::AMPERSAND}},
                  makeNode("AsyncCmd", {castNode("BasicCmd", 0)})}},


                //  ================
                //  ||  Lvalues:  ||
                //  ================

                //  (LVALUE) -> [VARIABLE]
                {{{ASTNodeType::LVALUE, {TokenType::VARIABLE}}, makeNode("VarLValue", {tokenContents(0)})}},
                //  (LVALUE) -> (LVALUE) [LSQUARE] (EXPR) [RSQUARE]
                {{{ASTNodeType::LVALUE,
                   {ASTNodeType::LVALUE, TokenType::LSQUARE, ASTNodeType::EXPR, TokenType::RSQUARE}},
                  makeNode("IndexLValue", {castNode("LValue", 0), castNode("Expr", 2)})}},
>>>>>>> 8d9d9890


                // ====================
                // ||  Expressions:  ||
                // ====================

<<<<<<< HEAD
                // (EXPRS) -> (EXPR)
=======
                //  (EXPR) -> [LPAREN] (EXPR) [RPAREN]
                {{{ASTNodeType::EXPR, {TokenType::LPAREN, ASTNodeType::EXPR, TokenType::RPAREN}},
                  "productionList[1].node"}},

                //  (EXPRS) -> (EXPR)
>>>>>>> 8d9d9890
                {{{ASTNodeType::EXPRS, {ASTNodeType::EXPR}}, makeNode("Exprs", {castNode("Expr", 0)})}},
                // (EXPRS) -> (EXPRS) [COMMA] (EXPR)
                {{{ASTNodeType::EXPRS, {ASTNodeType::EXPRS, TokenType::COMMA, ASTNodeType::EXPR}},
                  makeNode("Exprs", {castNode("Exprs", 0), castNode("Expr", 2)})}},

                // (EXPR) -> (EXPR) [DOT] [VARIABLE] [LPAREN] [RPAREN]
                {{{ASTNodeType::EXPR,
                   {ASTNodeType::EXPR, TokenType::DOT, TokenType::VARIABLE, TokenType::LPAREN, TokenType::RPAREN}},
                  makeNode("ApiCallExpr", {castNode("Expr", 0), tokenContents(2)})}},
                // (EXPR) -> (EXPR) [DOT] [VARIABLE] [LPAREN] (EXPRS) [RPAREN]
                {{{ASTNodeType::EXPR,
                   {ASTNodeType::EXPR, TokenType::DOT, TokenType::VARIABLE, TokenType::LPAREN, ASTNodeType::EXPRS,
                    TokenType::RPAREN}},
                  makeNode("ApiCallExpr", {castNode("Expr", 0), tokenContents(2), castNode("Exprs", 4)})}},

                // (EXPR) -> (EXPR) [LPAREN] [RPAREN]
                {{{ASTNodeType::EXPR, {ASTNodeType::EXPR, TokenType::LPAREN, TokenType::RPAREN}},
                  makeNode("CallExpr", {castNode("Expr", 0)})}},
                // (EXPR) -> (EXPR) [LPAREN] (EXPRS) [RPAREN]
                {{{ASTNodeType::EXPR, {ASTNodeType::EXPR, TokenType::LPAREN, ASTNodeType::EXPRS, TokenType::RPAREN}},
                  makeNode("CallExpr", {castNode("Expr", 0), castNode("Exprs", 2)})}},

<<<<<<< HEAD
                // Literals:
                // ---------
                // (EXPR) -> [INTVAL]
=======
                //  (EXPR) -> [INTVAL]
>>>>>>> 8d9d9890
                {{{ASTNodeType::EXPR, {TokenType::INTVAL}},
                  makeNode("IntExpr", {callFunc("std::stoll", {tokenContents(0)})})}},
                // (EXPR) -> [FLOATVAL]
                {{{ASTNodeType::EXPR, {TokenType::FLOATVAL}},
                  makeNode("FloatExpr", {callFunc("std::stold", {tokenContents(0)})})}},
                // (EXPR) -> [TRUE]
                {{{ASTNodeType::EXPR, {TokenType::TRUE}}, makeNode("BoolExpr", {"true"})}},
                // (EXPR) -> [FALSE]
                {{{ASTNodeType::EXPR, {TokenType::FALSE}}, makeNode("BoolExpr", {"false"})}},

<<<<<<< HEAD
                // Indexing:
                // (EXPR) -> (EXPR) [LSQUARE] (EXPR) [RSQUARE]
                {{{ASTNodeType::EXPR, {ASTNodeType::EXPR, TokenType::LSQUARE, ASTNodeType::EXPR, TokenType::RSQUARE}},
                  makeNode("IndexExpr", {castNode("Expr", 0), castNode("Expr", 2)})}},

                // Unary operations:
                // Postfix:
                // (EXPR) -> (VARIABLE) [INCREMENT]
                {{{ASTNodeType::EXPR, {ASTNodeType::EXPR, TokenType::INCREMENT}},
                  makeNode("UnOpExpr", {"UnOpType::POST_INCREMENT", castNode("Variable", 0)})}},
                // (EXPR) -> (VARIABLE) [DECREMENT]
                {{{ASTNodeType::EXPR, {ASTNodeType::EXPR, TokenType::DECREMENT}},
                  makeNode("UnOpExpr", {"UnOpType::POST_DECREMENT", castNode("Variable", 0)})}},
                // Prefix:
                // (EXPR) -> [INCREMENT] (VARIABLE)
                {{{ASTNodeType::EXPR, {TokenType::INCREMENT, ASTNodeType::EXPR}},
                  makeNode("UnOpExpr", {"UnOpType::PRE_INCREMENT", castNode("Variable", 0)})}},
                // (EXPR) -> [DECREMENT] (VARIABLE)
                {{{ASTNodeType::EXPR, {TokenType::DECREMENT, ASTNodeType::EXPR}},
                  makeNode("UnOpExpr", {"UnOpType::PRE_DECREMENT", castNode("Variable", 0)})}},
                // (EXPR) -> [NOT] (EXPR)
=======
                //  (EXPR) -> (STRING)
                {{{ASTNodeType::EXPR, {ASTNodeType::STRING}}, makeNode("StringExpr", {castNode("String", 0)})}},

                // (EXPR) -> [BACKTICK] (ASYNC_CMD) [BACKTICK]
                {{{ASTNodeType::EXPR, {TokenType::BACKTICK, ASTNodeType::ASYNC_CMD, TokenType::BACKTICK}},
                  makeNode("CmdExpr", {castNode("AsyncCmd", 1)})}},
                // (EXPR) -> [BACKTICK] (PIPE_CMD) [BACKTICK]
                {{{ASTNodeType::EXPR, {TokenType::BACKTICK, ASTNodeType::PIPE_CMD, TokenType::BACKTICK}},
                  makeNode("CmdExpr", {castNode("PipeCmd", 1)})}},
                // (EXPR) -> [BACKTICK] (BASIC_CMD) [BACKTICK]
                {{{ASTNodeType::EXPR, {TokenType::BACKTICK, ASTNodeType::BASIC_CMD, TokenType::BACKTICK}},
                  makeNode("CmdExpr", {castNode("BasicCmd", 1)})}},

                //  (EXPR) -> (EXPR) [LSQUARE] (EXPR) [RSQUARE]
                {{{ASTNodeType::EXPR, {ASTNodeType::EXPR, TokenType::LSQUARE, ASTNodeType::EXPR, TokenType::RSQUARE}},
                  makeNode("IndexExpr", {castNode("Expr", 0), castNode("Expr", 2)})}},

                //  (EXPR) -> (LVALUE) [INCREMENT]
                {{{ASTNodeType::EXPR, {ASTNodeType::LVALUE, TokenType::INCREMENT}},
                  makeNode("UnOpExpr", {"UnOpType::POST_INCREMENT", castNode("LValue", 0)})}},
                //  (EXPR) -> (LVALUE) [DECREMENT]
                {{{ASTNodeType::EXPR, {ASTNodeType::LVALUE, TokenType::DECREMENT}},
                  makeNode("UnOpExpr", {"UnOpType::POST_DECREMENT", castNode("LValue", 0)})}},
                //  (EXPR) -> [INCREMENT] (LVALUE)
                {{{ASTNodeType::EXPR, {TokenType::INCREMENT, ASTNodeType::LVALUE}},
                  makeNode("UnOpExpr", {"UnOpType::PRE_INCREMENT", castNode("LValue", 1)})}},
                //  (EXPR) -> [DECREMENT] (LVALUE)
                {{{ASTNodeType::EXPR, {TokenType::DECREMENT, ASTNodeType::LVALUE}},
                  makeNode("UnOpExpr", {"UnOpType::PRE_DECREMENT", castNode("LValue", 1)})}},

                //  (EXPR) -> [NOT] (EXPR)
>>>>>>> 8d9d9890
                {{{ASTNodeType::EXPR, {TokenType::NOT, ASTNodeType::EXPR}},
                  makeNode("UnOpExpr", {"UnOpType::NOT", castNode("Expr", 1)})}},
                //  (EXPR) -> [MINUS] (EXPR)
                {{{ASTNodeType::EXPR, {TokenType::MINUS, ASTNodeType::EXPR}},
                  makeNode("UnOpExpr", {"UnOpType::NEGATE", castNode("Expr", 1)})}},

<<<<<<< HEAD
                // (EXPR) -> (EXPR) [EXPONENTIATE] (EXPR)
                {{{ASTNodeType::EXPR, {ASTNodeType::EXPR, TokenType::EXPONENTIATE, ASTNodeType::EXPR}},
                  makeNode("BinOpExpr", {castNode("Expr", 0), "BinOpType::EXPONENTIATE", castNode("Expr", 2)})}},

                // (Shared precedence)
                // (EXPR) -> (EXPR) [MULTIPLY] (EXPR)
                {{{ASTNodeType::EXPR, {ASTNodeType::EXPR, TokenType::MULTIPLY, ASTNodeType::EXPR}},
                  makeNode("BinOpExpr", {castNode("Expr", 0), "BinOpType::MULTIPLY", castNode("Expr", 2)})},
                 // (EXPR) -> (EXPR) [DIVIDE] (EXPR)
                 {{ASTNodeType::EXPR, {ASTNodeType::EXPR, TokenType::DIVIDE, ASTNodeType::EXPR}},
                  makeNode("BinOpExpr", {castNode("Expr", 0), "BinOpType::DIVIDE", castNode("Expr", 2)})},
                 // (EXPR) -> (EXPR) [MODULO] (EXPR)
                 {{ASTNodeType::EXPR, {ASTNodeType::EXPR, TokenType::MODULO, ASTNodeType::EXPR}},
                  makeNode("BinOpExpr", {castNode("Expr", 0), "BinOpType::MODULO", castNode("Expr", 2)})}},

                // (Shared precedence)
                // (EXPR) -> (EXPR) [ADD] (EXPR)
                {{{ASTNodeType::EXPR, {ASTNodeType::EXPR, TokenType::ADD, ASTNodeType::EXPR}},
                  makeNode("BinOpExpr", {castNode("Expr", 0), "BinOpType::ADD", castNode("Expr", 2)})},
                 // (EXPR) -> (EXPR) [MINUS] (EXPR)
                 {{ASTNodeType::EXPR, {ASTNodeType::EXPR, TokenType::MINUS, ASTNodeType::EXPR}},
                  makeNode("BinOpExpr", {castNode("Expr", 0), "BinOpType::SUBTRACT", castNode("Expr", 2)})}},

                // TODO: Figure out negate precedence
                // Negate operation:
                // (EXPR) -> [MINUS] (EXPR)
                {{{ASTNodeType::EXPR, {TokenType::MINUS, ASTNodeType::EXPR}},
                  makeNode("UnOpExpr", {"UnOpType::NEGATE", castNode("Expr", 0)})}},

                // Comparison operations:
                // ----------------------
                // (EXPR) -> (EXPR) [LESSER] (EXPR)
                {{{ASTNodeType::EXPR, {ASTNodeType::EXPR, TokenType::LESSER, ASTNodeType::EXPR}},
                  makeNode("BinOpExpr", {castNode("Expr", 0), "BinOpType::LESSER", castNode("Expr", 2)})}},
                // (EXPR) -> (EXPR) [LESSER_EQUAL] (EXPR)
                {{{ASTNodeType::EXPR, {ASTNodeType::EXPR, TokenType::LESSER_EQUAL, ASTNodeType::EXPR}},
                  makeNode("BinOpExpr", {castNode("Expr", 0), "BinOpType::LESSER_EQUAL", castNode("Expr", 2)})}},
                // (EXPR) -> (EXPR) [GREATER] (EXPR)
                {{{ASTNodeType::EXPR, {ASTNodeType::EXPR, TokenType::GREATER, ASTNodeType::EXPR}},
                  makeNode("BinOpExpr", {castNode("Expr", 0), "BinOpType::GREATER", castNode("Expr", 2)})}},
                // (EXPR) -> (EXPR) [GREATER_EQUAL] (EXPR)
                {{{ASTNodeType::EXPR, {ASTNodeType::EXPR, TokenType::GREATER_EQUAL, ASTNodeType::EXPR}},
                  makeNode("BinOpExpr", {castNode("Expr", 0), "BinOpType::GREATER_EQUAL", castNode("Expr", 2)})}},
                // (EXPR) -> (EXPR) [DOUBLE_EQUALS] (EXPR)
                {{{ASTNodeType::EXPR, {ASTNodeType::EXPR, TokenType::DOUBLE_EQUALS, ASTNodeType::EXPR}},
                  makeNode("BinOpExpr", {castNode("Expr", 0), "BinOpType::EQUAL", castNode("Expr", 2)})}},
                // (EXPR) -> (EXPR) [NOT_EQUALS] (EXPR)
                {{{ASTNodeType::EXPR, {ASTNodeType::EXPR, TokenType::NOT_EQUALS, ASTNodeType::EXPR}},
                  makeNode("BinOpExpr", {castNode("Expr", 0), "BinOpType::NOT_EQUAL", castNode("Expr", 2)})}},

                // Boolean operations:
                // -------------------
                // (EXPR) -> (EXPR) [AND] (EXPR)
                {{{ASTNodeType::EXPR, {ASTNodeType::EXPR, TokenType::AND, ASTNodeType::EXPR}},
                  makeNode("BinOpExpr", {castNode("Expr", 0), "BinOpType::AND", castNode("Expr", 2)})}},
                // (EXPR) -> (EXPR) [OR] (EXPR)
                {{{ASTNodeType::EXPR, {ASTNodeType::EXPR, TokenType::OR, ASTNodeType::EXPR}},
                  makeNode("BinOpExpr", {castNode("Expr", 0), "BinOpType::OR", castNode("Expr", 2)})}},

                // Ternary:
                // --------
                // (EXPR) -> (EXPR) [QUESTION] (EXPR) [COLON] (EXPR)
                {{{ASTNodeType::EXPR,
                   {ASTNodeType::EXPR, TokenType::QUESTION, ASTNodeType::EXPR, TokenType::COLON, ASTNodeType::EXPR}},
                  makeNode("TernaryExpr", {castNode("Expr", 0), castNode("Expr", 2), castNode("Expr", 4)})}},

                // Variable set:
                // -------------
                // (EXPR) -> (VARIABLE) [EXPONENTIATE_EQUALS] (EXPR)
                {{{ASTNodeType::EXPR, {ASTNodeType::VARIABLE, TokenType::EXPONENTIATE_EQUALS, ASTNodeType::EXPR}},
                  makeNode("BinOpExpr",
                           {castNode("Variable", 0), "BinOpType::EXPONENTIATE_SET", castNode("Expr", 2)})}},
                // (EXPR) -> (VARIABLE) [MULTIPLY_EQUALS] (EXPR)
                {{{ASTNodeType::EXPR, {ASTNodeType::VARIABLE, TokenType::MULTIPLY_EQUALS, ASTNodeType::EXPR}},
                  makeNode("BinOpExpr", {castNode("Variable", 0), "BinOpType::MULTIPLY_SET", castNode("Expr", 2)})}},
                // (EXPR) -> (VARIABLE) [DIVIDE_EQUALS] (EXPR)
                {{{ASTNodeType::EXPR, {ASTNodeType::VARIABLE, TokenType::DIVIDE_EQUALS, ASTNodeType::EXPR}},
                  makeNode("BinOpExpr", {castNode("Variable", 0), "BinOpType::DIVIDE_SET", castNode("Expr", 2)})}},
                // (EXPR) -> (VARIABLE) [MODULO_EQUALS] (EXPR)
                {{{ASTNodeType::EXPR, {ASTNodeType::VARIABLE, TokenType::MODULO_EQUALS, ASTNodeType::EXPR}},
                  makeNode("BinOpExpr", {castNode("Variable", 0), "BinOpType::MODULO_SET", castNode("Expr", 2)})}},
                // (EXPR) -> (VARIABLE) [ADD_EQUALS] (EXPR)
                {{{ASTNodeType::EXPR, {ASTNodeType::VARIABLE, TokenType::ADD_EQUALS, ASTNodeType::EXPR}},
                  makeNode("BinOpExpr", {castNode("Variable", 0), "BinOpType::ADD_SET", castNode("Expr", 2)})}},
                // (EXPR) -> (VARIABLE) [MINUS_EQUALS] (EXPR)
                {{{ASTNodeType::EXPR, {ASTNodeType::VARIABLE, TokenType::MINUS_EQUALS, ASTNodeType::EXPR}},
                  makeNode("BinOpExpr", {castNode("Variable", 0), "BinOpType::SUBTRACT_SET", castNode("Expr", 2)})}},
                // (EXPR) -> (BINDING) [EQUALS] (EXPR)
                {{{ASTNodeType::EXPR, {ASTNodeType::BINDING, TokenType::EQUALS, ASTNodeType::EXPR}},
                  makeNode("BinOpExpr", {castNode("Binding", 0), "BinOpType::SET", castNode("Expr", 2)})}},

                // Other:
                // ------
                // (EXPR) -> (VARIABLE)
                {{{ASTNodeType::EXPR, {ASTNodeType::VARIABLE}}, makeNode("VarExpr", {castNode("Variable", 0)})}},
                // (EXPR) -> (STRING)
                {{{ASTNodeType::EXPR, {ASTNodeType::STRING}}, makeNode("StringExpr", {castNode("String", 0)})}},
                // (EXPR) -> [SCAN] (EXPR)
=======
                //  RA: (EXPR) -> (EXPR) [EXPONENTIATE] (EXPR)
                {{{ASTNodeType::EXPR, {ASTNodeType::EXPR, TokenType::EXPONENTIATE, ASTNodeType::EXPR}},
                  makeNode("BinOpExpr", {castNode("Expr", 0), "BinOpType::EXPONENTIATE", castNode("Expr", 2)})}},

                //  (Shared precedence)
                {//  LA: (EXPR) -> (EXPR) [MULTIPLY] (EXPR)
                 {{ASTNodeType::EXPR, {ASTNodeType::EXPR, TokenType::MULTIPLY, ASTNodeType::EXPR}},
                  makeNode("BinOpExpr", {castNode("Expr", 0), "BinOpType::MULTIPLY", castNode("Expr", 2)})},
                 //  LA: (EXPR) -> (EXPR) [DIVIDE] (EXPR)
                 {{ASTNodeType::EXPR, {ASTNodeType::EXPR, TokenType::DIVIDE, ASTNodeType::EXPR}},
                  makeNode("BinOpExpr", {castNode("Expr", 0), "BinOpType::DIVIDE", castNode("Expr", 2)})},
                 //  LA: (EXPR) -> (EXPR) [MODULO] (EXPR)
                 {{ASTNodeType::EXPR, {ASTNodeType::EXPR, TokenType::MODULO, ASTNodeType::EXPR}},
                  makeNode("BinOpExpr", {castNode("Expr", 0), "BinOpType::MODULO", castNode("Expr", 2)})}},

                //  (Shared precedence)
                //  LA: (EXPR) -> (EXPR) [ADD] (EXPR)
                {{{ASTNodeType::EXPR, {ASTNodeType::EXPR, TokenType::ADD, ASTNodeType::EXPR}},
                  makeNode("BinOpExpr", {castNode("Expr", 0), "BinOpType::ADD", castNode("Expr", 2)})},
                 //  LA: (EXPR) -> (EXPR) [MINUS] (EXPR)
                 {{ASTNodeType::EXPR, {ASTNodeType::EXPR, TokenType::MINUS, ASTNodeType::EXPR}},
                  makeNode("BinOpExpr", {castNode("Expr", 0), "BinOpType::SUBTRACT", castNode("Expr", 2)})}},

                //  (Shared precedence)
                {//  LA: (EXPR) -> (EXPR) [LESSER] (EXPR)
                 {{ASTNodeType::EXPR, {ASTNodeType::EXPR, TokenType::LESSER, ASTNodeType::EXPR}},
                  makeNode("BinOpExpr", {castNode("Expr", 0), "BinOpType::LESSER", castNode("Expr", 2)})},
                 //  LA: (EXPR) -> (EXPR) [LESSER_EQUAL] (EXPR)
                 {{ASTNodeType::EXPR, {ASTNodeType::EXPR, TokenType::LESSER_EQUAL, ASTNodeType::EXPR}},
                  makeNode("BinOpExpr", {castNode("Expr", 0), "BinOpType::LESSER_EQUAL", castNode("Expr", 2)})},
                 //  LA: (EXPR) -> (EXPR) [GREATER] (EXPR)
                 {{ASTNodeType::EXPR, {ASTNodeType::EXPR, TokenType::GREATER, ASTNodeType::EXPR}},
                  makeNode("BinOpExpr", {castNode("Expr", 0), "BinOpType::GREATER", castNode("Expr", 2)})},
                 //  LA: (EXPR) -> (EXPR) [GREATER_EQUAL] (EXPR)
                 {{ASTNodeType::EXPR, {ASTNodeType::EXPR, TokenType::GREATER_EQUAL, ASTNodeType::EXPR}},
                  makeNode("BinOpExpr", {castNode("Expr", 0), "BinOpType::GREATER_EQUAL", castNode("Expr", 2)})}},

                //  (Shared precedence)
                {//  LA: (EXPR) -> (EXPR) [DOUBLE_EQUALS] (EXPR)
                 {{ASTNodeType::EXPR, {ASTNodeType::EXPR, TokenType::DOUBLE_EQUALS, ASTNodeType::EXPR}},
                  makeNode("BinOpExpr", {castNode("Expr", 0), "BinOpType::EQUAL", castNode("Expr", 2)})},
                 //  LA: (EXPR) -> (EXPR) [NOT_EQUALS] (EXPR)
                 {{ASTNodeType::EXPR, {ASTNodeType::EXPR, TokenType::NOT_EQUALS, ASTNodeType::EXPR}},
                  makeNode("BinOpExpr", {castNode("Expr", 0), "BinOpType::NOT_EQUAL", castNode("Expr", 2)})}},

                //  LA: (EXPR) -> (EXPR) [AND] (EXPR)
                {{{ASTNodeType::EXPR, {ASTNodeType::EXPR, TokenType::AND, ASTNodeType::EXPR}},
                  makeNode("BinOpExpr", {castNode("Expr", 0), "BinOpType::AND", castNode("Expr", 2)})}},
                //  LA: (EXPR) -> (EXPR) [OR] (EXPR)
                {{{ASTNodeType::EXPR, {ASTNodeType::EXPR, TokenType::OR, ASTNodeType::EXPR}},
                  makeNode("BinOpExpr", {castNode("Expr", 0), "BinOpType::OR", castNode("Expr", 2)})}},

                //  (EXPR) -> [SCAN] (EXPR)
>>>>>>> 8d9d9890
                {{{ASTNodeType::EXPR, {TokenType::SCAN, ASTNodeType::EXPR}},
                  makeNode("ScanExpr", {castNode("Expr", 1)})}},
                // (EXPR) -> [SCAN] [LPAREN] (EXPR) [RPAREN]
                {{{ASTNodeType::EXPR, {TokenType::SCAN, TokenType::LPAREN, ASTNodeType::EXPR, TokenType::RPAREN}},
                  makeNode("ScanExpr", {castNode("Expr", 2)})}},
                // (EXPR) -> [READ] (EXPR)
                {{{ASTNodeType::EXPR, {TokenType::READ, ASTNodeType::EXPR}},
                  makeNode("ReadExpr", {castNode("Expr", 1)})}},
                // (EXPR) -> [READ] [LPAREN] (EXPR) [RPAREN]
                {{{ASTNodeType::EXPR, {TokenType::READ, TokenType::LPAREN, ASTNodeType::EXPR, TokenType::RPAREN}},
                  makeNode("ReadExpr", {castNode("Expr", 2)})}},

<<<<<<< HEAD
                // Functions:
                // ----------
                // (EXPR) -> (EXPR) [LPAREN] [RPAREN]
                {{{ASTNodeType::EXPR, {ASTNodeType::EXPR, TokenType::LPAREN, TokenType::RPAREN}},
                  makeNode("CallExpr", {castNode("Expr", 0)})}},
                // (EXPR) -> (EXPR) [LPAREN] (EXPRS) [RPAREN]
                {{{ASTNodeType::EXPR, {ASTNodeType::EXPR, TokenType::LPAREN, ASTNodeType::EXPRS, TokenType::RPAREN}},
                  makeNode("CallExpr", {castNode("Expr", 0), castNode("Exprs", 2)})}},
                // (EXPR) -> (EXPR) [DOT] (VARIABLE) [LPAREN] [RPAREN]
=======
                //  (EXPR) -> [LSQUARE] [RSQUARE]
                {{{ASTNodeType::EXPR, {TokenType::LSQUARE, TokenType::RSQUARE}}, makeNode("ArrayExpr", {})}},
                //  (EXPR) -> [LSQUARE] (EXPRS) [RSQUARE]
                {{{ASTNodeType::EXPR, {TokenType::LSQUARE, ASTNodeType::EXPRS, TokenType::RSQUARE}},
                  makeNode("ArrayExpr", {castNode("Exprs", 1)})}},
                //  (EXPR) -> [LSQUARE] (EXPRS) [COMMA] [RSQUARE]
                {{{ASTNodeType::EXPR, {TokenType::LSQUARE, ASTNodeType::EXPRS, TokenType::COMMA, TokenType::RSQUARE}},
                  makeNode("ArrayExpr", {castNode("Exprs", 1)})}},

                //  (EXPR) -> [LPAREN] [RPAREN]
                {{{ASTNodeType::EXPR, {TokenType::LPAREN, TokenType::RPAREN}}, makeNode("TupleExpr", {})}},
                //  (EXPR) -> [LPAREN] (EXPRS) [RPAREN]
                {{{ASTNodeType::EXPR, {TokenType::LPAREN, ASTNodeType::EXPRS, TokenType::RPAREN}},
                  makeNode("TupleExpr", {castNode("Exprs", 1)})}},
                //  (EXPR) -> [LPAREN] (EXPRS) [COMMA] [RPAREN]
                {{{ASTNodeType::EXPR, {TokenType::LPAREN, ASTNodeType::EXPRS, TokenType::COMMA, TokenType::RPAREN}},
                  makeNode("TupleExpr", {castNode("Exprs", 1)})}},

                //  LA: (EXPR) -> (LVALUE) [EXPONENTIATE_EQUALS] (EXPR)
                {{{ASTNodeType::EXPR, {ASTNodeType::LVALUE, TokenType::EXPONENTIATE_EQUALS, ASTNodeType::EXPR}},
                  makeNode("BinOpExpr", {castNode("LValue", 0), "BinOpType::EXPONENTIATE_SET", castNode("Expr", 2)})}},
                //  LA: (EXPR) -> (LVALUE) [MULTIPLY_EQUALS] (EXPR)
                {{{ASTNodeType::EXPR, {ASTNodeType::LVALUE, TokenType::MULTIPLY_EQUALS, ASTNodeType::EXPR}},
                  makeNode("BinOpExpr", {castNode("LValue", 0), "BinOpType::MULTIPLY_SET", castNode("Expr", 2)})}},
                //  LA: (EXPR) -> (LVALUE) [DIVIDE_EQUALS] (EXPR)
                {{{ASTNodeType::EXPR, {ASTNodeType::LVALUE, TokenType::DIVIDE_EQUALS, ASTNodeType::EXPR}},
                  makeNode("BinOpExpr", {castNode("LValue", 0), "BinOpType::DIVIDE_SET", castNode("Expr", 2)})}},
                //  LA: (EXPR) -> (LVALUE) [MODULO_EQUALS] (EXPR)
                {{{ASTNodeType::EXPR, {ASTNodeType::LVALUE, TokenType::MODULO_EQUALS, ASTNodeType::EXPR}},
                  makeNode("BinOpExpr", {castNode("LValue", 0), "BinOpType::MODULO_SET", castNode("Expr", 2)})}},
                //  LA: (EXPR) -> (LVALUE) [ADD_EQUALS] (EXPR)
                {{{ASTNodeType::EXPR, {ASTNodeType::LVALUE, TokenType::ADD_EQUALS, ASTNodeType::EXPR}},
                  makeNode("BinOpExpr", {castNode("LValue", 0), "BinOpType::ADD_SET", castNode("Expr", 2)})}},
                //  LA: (EXPR) -> (LVALUE) [MINUS_EQUALS] (EXPR)
                {{{ASTNodeType::EXPR, {ASTNodeType::LVALUE, TokenType::MINUS_EQUALS, ASTNodeType::EXPR}},
                  makeNode("BinOpExpr", {castNode("LValue", 0), "BinOpType::SUBTRACT_SET", castNode("Expr", 2)})}},
                //  LA: (EXPR) -> (LVALUE) [EQUALS] (EXPR)
                {{{ASTNodeType::EXPR, {ASTNodeType::LVALUE, TokenType::EQUALS, ASTNodeType::EXPR}},
                  makeNode("BinOpExpr", {castNode("LValue", 0), "BinOpType::SET", castNode("Expr", 2)})}},
                //  LA: (EXPR) -> (BINDING) [EQUALS] (EXPR)
                {{{ASTNodeType::EXPR, {ASTNodeType::BINDING, TokenType::EQUALS, ASTNodeType::EXPR}},
                  makeNode("BinOpExpr", {castNode("Binding", 0), "BinOpType::SET", castNode("Expr", 2)})}},

                //  (EXPR) -> (LVALUE)
                {{{ASTNodeType::EXPR, {ASTNodeType::LVALUE}}, makeNode("LValueExpr", {castNode("LValue", 0)})}},

                //  (EXPR) -> [IF] (EXPR) [THEN] (EXPR) [ELSE] (EXPR)
                {{{ASTNodeType::EXPR,
                   {TokenType::IF, ASTNodeType::EXPR, TokenType::THEN, ASTNodeType::EXPR, TokenType::ELSE,
                    ASTNodeType::EXPR}},
                  makeNode("TernaryExpr", {castNode("Expr", 1), castNode("Expr", 3), castNode("Expr", 5)})}},


                //  ==================
                //  ||  Functions:  ||
                //  ==================


                //  (STMT) -> [FN] [VARIABLE] [LPAREN] [RPAREN] (STMT)
                {{{ASTNodeType::STMT,
                   {TokenType::FN, TokenType::VARIABLE, TokenType::LPAREN, TokenType::RPAREN, ASTNodeType::STMT}},
                  makeNode("FunctionStmt", {tokenContents(1), castNode("Stmt", 4)})}},
                //  (STMT) -> [FN] [VARIABLE] [LPAREN] (BINDINGS) [RPAREN] (STMT)
                {{{ASTNodeType::STMT,
                   {TokenType::FN, TokenType::VARIABLE, TokenType::LPAREN, ASTNodeType::BINDINGS, TokenType::RPAREN,
                    ASTNodeType::STMT}},
                  makeNode("FunctionStmt", {tokenContents(1), castNode("Bindings", 3), castNode("Stmt", 5)})}},
                //  (STMT) -> [FN] [VARIABLE] [LPAREN] [RPAREN] [COLON] (TYPE) (STMT)
                {{{ASTNodeType::STMT,
                   {TokenType::FN, TokenType::VARIABLE, TokenType::LPAREN, TokenType::RPAREN, TokenType::COLON,
                    ASTNodeType::TYPE, ASTNodeType::STMT}},
                  makeNode("FunctionStmt", {tokenContents(1), castNode("Stmt", 6), castNode("Type", 5)})}},
                //  (STMT) -> [FN] [VARIABLE] [LPAREN] (BINDINGS) [RPAREN] [COLON] (TYPE) (STMT)
                {{{ASTNodeType::STMT,
                   {TokenType::FN, TokenType::VARIABLE, TokenType::LPAREN, ASTNodeType::BINDINGS, TokenType::RPAREN,
                    TokenType::COLON, ASTNodeType::TYPE, ASTNodeType::STMT}},
                  makeNode("FunctionStmt",
                           {tokenContents(1), castNode("Bindings", 3), castNode("Stmt", 7), castNode("Type", 6)})}},

                //  (EXPR) -> [FN] [LPAREN] [RPAREN] [LAMBDA] (EXPR)
>>>>>>> 8d9d9890
                {{{ASTNodeType::EXPR,
                   {TokenType::FN, TokenType::LPAREN, TokenType::RPAREN, TokenType::LAMBDA, ASTNodeType::EXPR}},
                  makeNode("LambdaExpr", {castNode("Expr", 4)})}},
                //  (EXPR) -> [FN] [LPAREN] (BINDINGS) [RPAREN] [LAMBDA] (EXPR)
                {{{ASTNodeType::EXPR,
                   {TokenType::FN, TokenType::LPAREN, ASTNodeType::BINDINGS, TokenType::RPAREN, TokenType::LAMBDA,
                    ASTNodeType::EXPR}},
                  makeNode("LambdaExpr", {castNode("Bindings", 2), castNode("Expr", 5)})}},
                //  (EXPR) -> [FN] [LPAREN] [RPAREN] [COLON] (TYPE) [LAMBDA] (EXPR)
                {{{ASTNodeType::EXPR,
                   {TokenType::FN, TokenType::LPAREN, TokenType::RPAREN, TokenType::COLON, ASTNodeType::TYPE,
                    TokenType::LAMBDA, ASTNodeType::EXPR}},
                  makeNode("LambdaExpr", {castNode("Expr", 6), castNode("Type", 4)})}},
                //  (EXPR) -> [FN] [LPAREN] (BINDINGS) [RPAREN] [COLON] (TYPE) [LAMBDA] (EXPR)
                {{{ASTNodeType::EXPR,
                   {TokenType::FN, TokenType::LPAREN, ASTNodeType::BINDINGS, TokenType::RPAREN, TokenType::COLON,
                    ASTNodeType::TYPE, TokenType::LAMBDA, ASTNodeType::EXPR}},
                  makeNode("LambdaExpr", {castNode("Bindings", 2), castNode("Expr", 7), castNode("Type", 5)})}},

                //  (EXPR) -> [FN] [LPAREN] [RPAREN] [LAMBDA] (STMT)
                {{{ASTNodeType::EXPR,
                   {TokenType::FN, TokenType::LPAREN, TokenType::RPAREN, TokenType::LAMBDA, ASTNodeType::STMT}},
                  makeNode("LambdaExpr", {castNode("Stmt", 4)})}},
                //  (EXPR) -> [FN] [LPAREN] (BINDINGS) [RPAREN] [LAMBDA] (STMT)
                {{{ASTNodeType::EXPR,
                   {TokenType::FN, TokenType::LPAREN, ASTNodeType::BINDINGS, TokenType::RPAREN, TokenType::LAMBDA,
                    ASTNodeType::STMT}},
                  makeNode("LambdaExpr", {castNode("Bindings", 2), castNode("Stmt", 5)})}},
                //  (EXPR) -> [FN] [LPAREN] [RPAREN] [COLON] (TYPE) [LAMBDA] (STMT)
                {{{ASTNodeType::EXPR,
                   {TokenType::FN, TokenType::LPAREN, TokenType::RPAREN, TokenType::COLON, ASTNodeType::TYPE,
                    TokenType::LAMBDA, ASTNodeType::STMT}},
                  makeNode("LambdaExpr", {castNode("Stmt", 6), castNode("Type", 4)})}},
                //  (EXPR) -> [FN] [LPAREN] (BINDINGS) [RPAREN] [COLON] (TYPE) [LAMBDA] (STMT)
                {{{ASTNodeType::EXPR,
                   {TokenType::FN, TokenType::LPAREN, ASTNodeType::BINDINGS, TokenType::RPAREN, TokenType::COLON,
                    ASTNodeType::TYPE, TokenType::LAMBDA, ASTNodeType::STMT}},
                  makeNode("LambdaExpr", {castNode("Bindings", 2), castNode("Stmt", 7), castNode("Type", 5)})}},

<<<<<<< HEAD
                // Commands:
                // (EXPR) -> [BACKTICK] (CMD) [BACKTICK]
                {{{ASTNodeType::EXPR, {TokenType::BACKTICK, ASTNodeType::CMD, TokenType::BACKTICK}},
                  makeNode("CmdExpr", {castNode("Cmd", 1)})}},
=======
>>>>>>> 8d9d9890

                // Parentheses:
                // ------------
                // (EXPR) -> [LPAREN] (EXPR) [RPAREN]
                {{{ASTNodeType::EXPR, {TokenType::LPAREN, ASTNodeType::EXPR, TokenType::RPAREN}},
                  "productionList[1].node"}},

                // ===================
                // ||  Statements:  ||
                // ===================

                // (STMTS) -> (STMT)
                {{{ASTNodeType::STMTS, {ASTNodeType::STMT}}, makeNode("Stmts", {castNode("Stmt", 0)})}},
                // (STMTS) -> (STMTS) (STMT)
                {{{ASTNodeType::STMTS, {ASTNodeType::STMTS, ASTNodeType::STMT}},
                  makeNode("Stmts", {castNode("Stmts", 0), castNode("Stmt", 1)})}},

<<<<<<< HEAD
                // (STMT) -> [IMPORT] (STRING) [SEMICOLON]
=======
                //  (STMT) -> [TIMEOUT] [INTVAL] (STRING) (STMT)
                {{{ASTNodeType::STMT, {TokenType::TIMEOUT, TokenType::INTVAL, ASTNodeType::STRING, ASTNodeType::STMT}},
                  makeNode("TimeoutStmt",
                           {callFunc("std::stoll", {tokenContents(1)}), castNode("String", 2), castNode("Stmt", 3)})}},
                //  (STMT) -> [TIMEOUT] [INTVAL] (STMT)
                {{{ASTNodeType::STMT, {TokenType::TIMEOUT, TokenType::INTVAL, ASTNodeType::STMT}},
                  makeNode("TimeoutStmt", {callFunc("std::stoll", {tokenContents(1)}), makeNode("String", {""}),
                                           castNode("Stmt", 2)})}},
                //  (STMT) -> [IMPORT] (STRING) [SEMICOLON]
>>>>>>> 8d9d9890
                {{{ASTNodeType::STMT, {TokenType::IMPORT, ASTNodeType::STRING, TokenType::SEMICOLON}},
                  makeNode("ImportStmt", {castNode("String", 1)})}},
                //  (STMT) -> [ASSERT] (EXPR) [COMMA] (STRING) [SEMICOLON]
                {{{ASTNodeType::STMT,
                   {TokenType::ASSERT, ASTNodeType::EXPR, TokenType::COMMA, ASTNodeType::STRING, TokenType::SEMICOLON}},
                  makeNode("AssertStmt", {castNode("Expr", 1), castNode("String", 3)})}},
                //  (STMT) -> [ASSERT] (EXPR) [SEMICOLON]
                {{{ASTNodeType::STMT, {TokenType::ASSERT, ASTNodeType::EXPR, TokenType::SEMICOLON}},
                  makeNode("AssertStmt", {castNode("Expr", 1), makeNode("String", {""})})}},

                // (STMT) -> [RETURN] (EXPR) [SEMICOLON]
                {{{ASTNodeType::STMT, {TokenType::RETURN, ASTNodeType::EXPR, TokenType::SEMICOLON}},
                  makeNode("ReturnStmt", {castNode("Expr", 1)})}},

                // (STMT) -> [PRINT] (EXPR) [SEMICOLON]
                {{{ASTNodeType::STMT, {TokenType::PRINT, ASTNodeType::EXPR, TokenType::SEMICOLON}},
                  makeNode("PrintStmt", {castNode("Expr", 1)})}},
                // (STMT) -> [PRINT] [LPAREN] (EXPR) [RPAREN] [SEMICOLON]
                {{{ASTNodeType::STMT,
                   {TokenType::PRINT, TokenType::LPAREN, ASTNodeType::EXPR, TokenType::RPAREN, TokenType::SEMICOLON}},
                  makeNode("PrintStmt", {castNode("Expr", 2)})}},
                // (STMT) -> [PRINTLN] (EXPR) [SEMICOLON]
                {{{ASTNodeType::STMT, {TokenType::PRINTLN, ASTNodeType::EXPR, TokenType::SEMICOLON}},
                  makeNode("PrintlnStmt", {castNode("Expr", 1)})}},
                // (STMT) -> [PRINTLN] [LPAREN] (EXPR) [RPAREN] [SEMICOLON]
                {{{ASTNodeType::STMT,
                   {TokenType::PRINTLN, TokenType::LPAREN, ASTNodeType::EXPR, TokenType::RPAREN, TokenType::SEMICOLON}},
                  makeNode("PrintlnStmt", {castNode("Expr", 2)})}},
<<<<<<< HEAD
                // (STMT) -> [WRITE] (EXPR) [TO] (EXPR) [SEMICOLON]
=======

                //  (STMT) -> [WRITE] (EXPR) [TO] (EXPR) [SEMICOLON]
>>>>>>> 8d9d9890
                {{{ASTNodeType::STMT,
                   {TokenType::WRITE, ASTNodeType::EXPR, TokenType::TO, ASTNodeType::EXPR, TokenType::SEMICOLON}},
                  makeNode("WriteStmt", {castNode("Expr", 1), castNode("Expr", 3)})}},
                // (STMT) -> [WRITE] [LPAREN] (EXPR) [COMMA] (EXPR) [RPAREN] [SEMICOLON]
                {{{ASTNodeType::STMT,
                   {TokenType::WRITE, TokenType::LPAREN, ASTNodeType::EXPR, TokenType::COMMA, ASTNodeType::EXPR,
                    TokenType::RPAREN, TokenType::SEMICOLON}},
                  makeNode("WriteStmt", {castNode("Expr", 2), castNode("Expr", 4)})}},

<<<<<<< HEAD
                // (STMT) -> [ALIAS] [VARIABLE] [EQUALS] (CMD) [SEMICOLON]
=======
                //  (STMT) -> [ALIAS] [VARIABLE] [EQUALS] (ASYNC_CMD) [SEMICOLON]
>>>>>>> 8d9d9890
                {{{ASTNodeType::STMT,
                   {TokenType::ALIAS, TokenType::VARIABLE, TokenType::EQUALS, ASTNodeType::ASYNC_CMD,
                    TokenType::SEMICOLON}},
                  makeNode("AliasStmt", {tokenContents(1), castNode("AsyncCmd", 3)})}},
                //  (STMT) -> [ALIAS] [VARIABLE] [EQUALS] (PIPE_CMD) [SEMICOLON]
                {{{ASTNodeType::STMT,
                   {TokenType::ALIAS, TokenType::VARIABLE, TokenType::EQUALS, ASTNodeType::PIPE_CMD,
                    TokenType::SEMICOLON}},
                  makeNode("AliasStmt", {tokenContents(1), castNode("PipeCmd", 3)})}},
                //  (STMT) -> [ALIAS] [VARIABLE] [EQUALS] (BASIC_CMD) [SEMICOLON]
                {{{ASTNodeType::STMT,
                   {TokenType::ALIAS, TokenType::VARIABLE, TokenType::EQUALS, ASTNodeType::BASIC_CMD,
                    TokenType::SEMICOLON}},
                  makeNode("AliasStmt", {tokenContents(1), castNode("BasicCmd", 3)})}},

                // (STMT) -> [TYPE] [VARIABLE] [EQUALS] (TYPE) [SEMICOLON]
                {{{ASTNodeType::STMT,
                   {TokenType::TYPE, TokenType::VARIABLE, TokenType::EQUALS, ASTNodeType::TYPE, TokenType::SEMICOLON}},
                  makeNode("TypeStmt", {tokenContents(1), castNode("Type", 3)})}},

<<<<<<< HEAD
                // (STMT) -> [IF] [LPAREN] (EXPR) [RPAREN] (STMT) [ELSE] (STMT)
=======
                //  LA: (STMT) -> [IF] [LPAREN] (EXPR) [RPAREN] (STMT) [ELSE] (STMT)
>>>>>>> 8d9d9890
                {{{ASTNodeType::STMT,
                   {TokenType::IF, TokenType::LPAREN, ASTNodeType::EXPR, TokenType::RPAREN, ASTNodeType::STMT,
                    TokenType::ELSE, ASTNodeType::STMT}},
                  makeNode("IfStmt", {castNode("Expr", 2), castNode("Stmt", 4), castNode("Stmt", 6)})}},
                // (STMT) -> [IF] [LPAREN] (EXPR) [RPAREN] (STMT)
                {{{ASTNodeType::STMT,
                   {TokenType::IF, TokenType::LPAREN, ASTNodeType::EXPR, TokenType::RPAREN, ASTNodeType::STMT}},
                  makeNode("IfStmt", {castNode("Expr", 2), castNode("Stmt", 4)})}},

                // (STMT) -> [FOR] [LPAREN] [SEMICOLON] [SEMICOLON] [RPAREN] (STMT)
                {{{ASTNodeType::STMT,
                   {TokenType::FOR, TokenType::LPAREN, TokenType::SEMICOLON, TokenType::SEMICOLON, TokenType::RPAREN,
                    ASTNodeType::STMT}},
                  // Note: while statement is used here for simplicity, no need to use a for loop for this case
                  makeNode("WhileStmt", {makeNode("BoolExpr", {"true"}), castNode("Stmt", 5)})}},
                // (STMT) -> [FOR] [LPAREN] (EXPR) [SEMICOLON] [SEMICOLON] [RPAREN] (STMT)
                {{{ASTNodeType::STMT,
                   {TokenType::FOR, TokenType::LPAREN, ASTNodeType::EXPR, TokenType::SEMICOLON, TokenType::SEMICOLON,
                    TokenType::RPAREN, ASTNodeType::STMT}},
                  makeNode("ForStmt",
                           {castNode("Stmt", 2), makeNode("BoolExpr", {"true"}), "nullptr", castNode("Stmt", 6)})}},
                // (STMT) -> [FOR] [LPAREN] [SEMICOLON] (EXPR) [SEMICOLON] [RPAREN] (STMT)
                {{{ASTNodeType::STMT,
                   {TokenType::FOR, TokenType::LPAREN, TokenType::SEMICOLON, ASTNodeType::EXPR, TokenType::SEMICOLON,
                    TokenType::RPAREN, ASTNodeType::STMT}},
                  // Note: while statement is used here for simplicity, no need to use a for loop for this case
                  makeNode("WhileStmt", {castNode("Expr", 3), castNode("Stmt", 6)})}},
                // (STMT) -> [FOR] [LPAREN] [SEMICOLON] [SEMICOLON] (EXPR) [RPAREN] (STMT)
                {{{ASTNodeType::STMT,
                   {TokenType::FOR, TokenType::LPAREN, TokenType::SEMICOLON, TokenType::SEMICOLON, ASTNodeType::EXPR,
                    TokenType::RPAREN, ASTNodeType::STMT}},
                  makeNode("ForStmt",
                           {"nullptr", makeNode("BoolExpr", {"true"}), castNode("Stmt", 4), castNode("Stmt", 6)})}},
                // (STMT) -> [FOR] [LPAREN] [SEMICOLON] (EXPR) [SEMICOLON] (EXPR) [RPAREN] (STMT)
                {{{ASTNodeType::STMT,
                   {TokenType::FOR, TokenType::LPAREN, TokenType::SEMICOLON, ASTNodeType::EXPR, TokenType::SEMICOLON,
                    ASTNodeType::EXPR, TokenType::RPAREN, ASTNodeType::STMT}},
                  makeNode("ForStmt", {"nullptr", castNode("Expr", 3), castNode("Stmt", 5), castNode("Stmt", 7)})}},
                // (STMT) -> [FOR] [LPAREN] (EXPR) [SEMICOLON] [SEMICOLON] (EXPR) [RPAREN] (STMT)
                {{{ASTNodeType::STMT,
                   {TokenType::FOR, TokenType::LPAREN, ASTNodeType::EXPR, TokenType::SEMICOLON, TokenType::SEMICOLON,
                    ASTNodeType::EXPR, TokenType::RPAREN, ASTNodeType::STMT}},
                  makeNode("ForStmt", {castNode("Stmt", 2), makeNode("BoolExpr", {"true"}), castNode("Stmt", 5),
                                       castNode("Stmt", 7)})}},
                // (STMT) -> [FOR] [LPAREN] (EXPR) [SEMICOLON] (EXPR) [SEMICOLON] [RPAREN] (STMT)
                {{{ASTNodeType::STMT,
                   {TokenType::FOR, TokenType::LPAREN, ASTNodeType::EXPR, TokenType::SEMICOLON, ASTNodeType::EXPR,
                    TokenType::SEMICOLON, TokenType::RPAREN, ASTNodeType::STMT}},
                  makeNode("ForStmt", {castNode("Stmt", 2), castNode("Expr", 4), "nullptr", castNode("Stmt", 7)})}},
                // (STMT) -> [FOR] [LPAREN] (EXPR) [SEMICOLON] (EXPR) [SEMICOLON] (EXPR) [RPAREN] (STMT)
                {{{ASTNodeType::STMT,
                   {TokenType::FOR, TokenType::LPAREN, ASTNodeType::EXPR, TokenType::SEMICOLON, ASTNodeType::EXPR,
                    TokenType::SEMICOLON, ASTNodeType::EXPR, TokenType::RPAREN, ASTNodeType::STMT}},
                  makeNode("ForStmt",
                           {castNode("Stmt", 2), castNode("Expr", 4), castNode("Stmt", 6), castNode("Stmt", 8)})}},
<<<<<<< HEAD

                // (STMT) -> [WHILE] [LPAREN] (EXPR) [RPAREN] (STMT)
                {{{ASTNodeType::STMT,
                   {TokenType::WHILE, TokenType::LPAREN, ASTNodeType::EXPR, TokenType::RPAREN, ASTNodeType::STMT}},
                  makeNode("WhileStmt", {castNode("Expr", 2), castNode("Stmt", 4)})}},
                // (STMT) -> [DO] (STMT) [WHILE] [LPAREN] (EXPR) [RPAREN]
=======
                //  (STMT) -> [WHILE] [LPAREN] (EXPR) [RPAREN] (STMT)
                {{{ASTNodeType::STMT,
                   {TokenType::WHILE, TokenType::LPAREN, ASTNodeType::EXPR, TokenType::RPAREN, ASTNodeType::STMT}},
                  makeNode("WhileStmt", {castNode("Expr", 2), castNode("Stmt", 4)})}},
                //  (STMT) -> [DO] (STMT) [WHILE] [LPAREN] (EXPR) [RPAREN] [SEMICOLON]
>>>>>>> 8d9d9890
                {{{ASTNodeType::STMT,
                   {TokenType::DO, ASTNodeType::STMT, TokenType::WHILE, TokenType::LPAREN, ASTNodeType::EXPR,
                    TokenType::RPAREN, TokenType::SEMICOLON}},
                  makeNode("DoWhileStmt", {castNode("Expr", 4), castNode("Stmt", 1)})}},

<<<<<<< HEAD
                // (STMT) -> [LCURLY] [RCURLY]
                {{{ASTNodeType::STMT, {TokenType::LCURLY, TokenType::RCURLY}}, makeNode("ScopeStmt", {})}},
                // (STMT) -> [LCURLY] (STMTS) [RCURLY]
                {{{ASTNodeType::STMT, {TokenType::LCURLY, ASTNodeType::STMTS, TokenType::RCURLY}},
                  makeNode("ScopeStmt", {castNode("Stmts", 1)})}},

                // Arrays:
                // (EXPR) -> [LSQUARE] (EXPRS) [RSQUARE]
                {{{ASTNodeType::EXPR, {TokenType::LSQUARE, ASTNodeType::EXPRS, TokenType::RSQUARE}},
                  makeNode("ArrayExpr", {castNode("Exprs", 1)})}},

                // Tuples:
                // (EXPR) -> [LPAREN] (EXPRS) [RPAREN]
                {{{ASTNodeType::EXPR, {TokenType::LPAREN, ASTNodeType::EXPRS, TokenType::RPAREN}},
                  makeNode("TupleExpr", {castNode("Exprs", 1)})}},

                // Functions:
                // ----------
                // (STMT) -> [VARIABLE] [LPAREN] [RPAREN] (STMT)
                {{{ASTNodeType::STMT, {ASTNodeType::VARIABLE, TokenType::LPAREN, TokenType::RPAREN, ASTNodeType::STMT}},
                  makeNode("FunctionStmt", {tokenContents(0), castNode("Stmt", 3)})}},
                // (STMT) -> [VARIABLE] [LPAREN] (BINDINGS) [RPAREN] (STMT)
                {{{ASTNodeType::STMT,
                   {ASTNodeType::VARIABLE, TokenType::LPAREN, ASTNodeType::BINDINGS, TokenType::RPAREN,
                    ASTNodeType::STMT}},
                  makeNode("FunctionStmt", {tokenContents(0), castNode("Bindings", 2), castNode("Stmt", 4)})}},
                // (STMT) -> [VARIABLE] [LPAREN] [RPAREN] [COLON] (TYPE) (STMT)
                {{{ASTNodeType::STMT,
                   {ASTNodeType::VARIABLE, TokenType::LPAREN, TokenType::RPAREN, TokenType::COLON, ASTNodeType::TYPE,
                    ASTNodeType::STMT}},
                  makeNode("FunctionStmt", {tokenContents(0), castNode("Stmt", 5), castNode("Type", 4)})}},
                // (STMT) -> [VARIABLE] [LPAREN] (BINDINGS) [RPAREN] [COLON] (TYPE) (STMT)
                {{{ASTNodeType::STMT,
                   {ASTNodeType::VARIABLE, TokenType::LPAREN, ASTNodeType::BINDINGS, TokenType::RPAREN,
                    TokenType::COLON, ASTNodeType::TYPE, ASTNodeType::STMT}},
                  makeNode("FunctionStmt",
                           {tokenContents(0), castNode("Bindings", 2), castNode("Stmt", 6), castNode("Type", 5)})}},
                // (EXPR) -> [LPAREN] [RPAREN] [LAMBDA] (STMT)
                {{{ASTNodeType::EXPR, {TokenType::LPAREN, TokenType::RPAREN, TokenType::LAMBDA, ASTNodeType::STMT}},
                  makeNode("LambdaExpr", {castNode("Stmt", 3)})}},
                // (EXPR) -> [LPAREN] (BINDINGS) [RPAREN] [LAMBDA] (STMT)
                {{{ASTNodeType::EXPR,
                   {TokenType::LPAREN, ASTNodeType::BINDINGS, TokenType::RPAREN, TokenType::LAMBDA, ASTNodeType::STMT}},
                  makeNode("LambdaExpr", {castNode("Bindings", 1), castNode("Stmt", 4)})}},
                // (EXPR) -> [LPAREN] [RPAREN] [COLON] (TYPE) [LAMBDA] (STMT)
                {{{ASTNodeType::EXPR,
                   {TokenType::LPAREN, TokenType::RPAREN, TokenType::COLON, ASTNodeType::TYPE, TokenType::LAMBDA,
                    ASTNodeType::STMT}},
                  makeNode("LambdaExpr", {castNode("Stmt", 5), castNode("Type", 3)})}},
                // (EXPR) -> [LPAREN] (BINDINGS) [RPAREN] [COLON] (TYPE) [LAMBDA] (STMT)
                {{{ASTNodeType::EXPR,
                   {TokenType::LPAREN, ASTNodeType::BINDINGS, TokenType::RPAREN, TokenType::COLON, ASTNodeType::TYPE,
                    TokenType::LAMBDA, ASTNodeType::STMT}},
                  makeNode("LambdaExpr", {castNode("Bindings", 1), castNode("Stmt", 6), castNode("Type", 4)})}},
                // (EXPR) -> [LPAREN] [RPAREN] [LAMBDA] (EXPR)
                {{{ASTNodeType::EXPR, {TokenType::LPAREN, TokenType::RPAREN, TokenType::LAMBDA, ASTNodeType::EXPR}},
                  makeNode("LambdaExpr", {castNode("Expr", 3)})}},
                // (EXPR) -> [LPAREN] (BINDINGS) [RPAREN] [LAMBDA] (EXPR)
                {{{ASTNodeType::EXPR,
                   {TokenType::LPAREN, ASTNodeType::BINDINGS, TokenType::RPAREN, TokenType::LAMBDA, ASTNodeType::EXPR}},
                  makeNode("LambdaExpr", {castNode("Bindings", 1), castNode("Expr", 4)})}},
                // (EXPR) -> [LPAREN] [RPAREN] [COLON] (TYPE) [LAMBDA] (EXPR)
                {{{ASTNodeType::EXPR,
                   {TokenType::LPAREN, TokenType::RPAREN, TokenType::COLON, ASTNodeType::TYPE, TokenType::LAMBDA,
                    ASTNodeType::EXPR}},
                  makeNode("LambdaExpr", {castNode("Expr", 5), castNode("Type", 3)})}},
                // (EXPR) -> [LPAREN] (BINDINGS) [RPAREN] [COLON] (TYPE) [LAMBDA] (EXPR)
                {{{ASTNodeType::EXPR,
                   {TokenType::LPAREN, ASTNodeType::BINDINGS, TokenType::RPAREN, TokenType::COLON, ASTNodeType::TYPE,
                    TokenType::LAMBDA, ASTNodeType::EXPR}},
                  makeNode("LambdaExpr", {castNode("Bindings", 1), castNode("Expr", 6), castNode("Type", 4)})}},


                // (STMT) -> (CMD) [SEMICOLON]
                {{{ASTNodeType::STMT, {ASTNodeType::CMD, TokenType::SEMICOLON}},
                  makeNode("CmdStmt", {castNode("Cmd", 0)})}},
                // (STMT) -> (EXPR) [SEMICOLON]
=======
                //  (STMT) -> [BREAK] [SEMICOLON]
                {{{ASTNodeType::STMT, {TokenType::BREAK, TokenType::SEMICOLON}}, makeNode("BreakStmt", {})}},
                //  (STMT) -> [CONTINUE] [SEMICOLON]
                {{{ASTNodeType::STMT, {TokenType::CONTINUE, TokenType::SEMICOLON}}, makeNode("ContinueStmt", {})}},

                //  (STMT) -> (ASYNC_CMD) [SEMICOLON]
                {{{ASTNodeType::STMT, {ASTNodeType::ASYNC_CMD, TokenType::SEMICOLON}},
                  makeNode("CmdStmt", {castNode("AsyncCmd", 0)})}},
                //  (STMT) -> (PIPE_CMD) [SEMICOLON]
                {{{ASTNodeType::STMT, {ASTNodeType::PIPE_CMD, TokenType::SEMICOLON}},
                  makeNode("CmdStmt", {castNode("PipeCmd", 0)})}},
                //  (STMT) -> (BASIC_CMD) [SEMICOLON]
                {{{ASTNodeType::STMT, {ASTNodeType::BASIC_CMD, TokenType::SEMICOLON}},
                  makeNode("CmdStmt", {castNode("BasicCmd", 0)})}},
                //  (STMT) -> (EXPR) [SEMICOLON]
>>>>>>> 8d9d9890
                {{{ASTNodeType::STMT, {ASTNodeType::EXPR, TokenType::SEMICOLON}},
                  makeNode("ExprStmt", {castNode("Expr", 0)})}},


                // ================
                // ||  Strings:  ||
                // ================

                // (STRING_EXPRS) -> [STRINGLITERAL]
                {{{ASTNodeType::STRING_EXPRS, {TokenType::STRINGLITERAL}},
                  makeNode("StringExprs", {tokenContents(0)})}},
                // (STRING_EXPRS) -> (STRING_EXPRS) (EXPR) [STRINGLITERAL]
                {{{ASTNodeType::STRING_EXPRS, {ASTNodeType::STRING_EXPRS, ASTNodeType::EXPR, TokenType::STRINGLITERAL}},
                  makeNode("StringExprs", {tokenContents(2), castNode("Expr", 1), castNode("StringExprs", 0)})}},
                // (STRING) -> [STRINGVAL] (STRING_EXPRS) [ENDSTRINGVAL]
                {{{ASTNodeType::STRING, {TokenType::STRINGVAL, ASTNodeType::STRING_EXPRS, TokenType::ENDSTRINGVAL}},
                  makeNode("String", {castNode("StringExprs", 1)})}},

                // ==============
                // ||  Types:  ||
                // ==============

<<<<<<< HEAD
                // (TYPES) -> (TYPE)
                {{{ASTNodeType::TYPES, {ASTNodeType::TYPE}}, makeNode("Types", {castNode("Type", 0)})}},

                // (TYPES) -> (TYPES) [COMMA] (TYPE)
=======
                //  (TYPE) -> [LPAREN] (TYPE) [RPAREN]
                {{{ASTNodeType::TYPE, {TokenType::LPAREN, ASTNodeType::TYPE, TokenType::RPAREN}},
                  "productionList[1].node"}},

                //  (TYPES) -> (TYPE)
                {{{ASTNodeType::TYPES, {ASTNodeType::TYPE}}, makeNode("Types", {castNode("Type", 0)})}},
                //  (TYPES) -> (TYPES) [COMMA] (TYPE)
>>>>>>> 8d9d9890
                {{{ASTNodeType::TYPES, {ASTNodeType::TYPES, TokenType::COMMA, ASTNodeType::EXPR}},
                  makeNode("Types", {castNode("Types", 0), castNode("Type", 2)})}},

                // (TYPE) -> [INT]
                {{{ASTNodeType::TYPE, {TokenType::INT}}, makeNode("IntType", {})}},
                // (TYPE) -> [FLOAT]
                {{{ASTNodeType::TYPE, {TokenType::FLOAT}}, makeNode("FloatType", {})}},
                // (TYPE) -> [BOOL]
                {{{ASTNodeType::TYPE, {TokenType::BOOL}}, makeNode("BoolType", {})}},
                // (TYPE) -> [STRING]
                {{{ASTNodeType::TYPE, {TokenType::STRING}}, makeNode("StringType", {})}},
                // (TYPE) -> [VOID]
                {{{ASTNodeType::TYPE, {TokenType::VOID}}, makeNode("TupleType", {makeNode("Types", {})})}},
<<<<<<< HEAD
                // (TYPE) -> (TYPE) [LAMBDA] (TYPE)
=======
                //  (TYPE) -> [VARIABLE]
                {{{ASTNodeType::TYPE, {TokenType::VARIABLE}}, makeNode("VariableType", {tokenContents(0)})}},

                //  (TYPE) -> (TYPE) [LAMBDA] (TYPE)
>>>>>>> 8d9d9890
                {{{ASTNodeType::TYPE, {ASTNodeType::TYPE, TokenType::LAMBDA, ASTNodeType::TYPE}},
                  makeNode("FunctionType", {makeNode("Types", {castNode("Type", 0)}), castNode("Type", 2)})}},
                // (TYPE) -> [LPAREN] [RPAREN] [LAMBDA] (TYPE)
                {{{ASTNodeType::TYPE, {TokenType::LPAREN, TokenType::RPAREN, TokenType::LAMBDA, ASTNodeType::TYPE}},
                  makeNode("FunctionType", {castNode("Type", 3)})}},
                // (TYPE) -> [LPAREN] (TYPES) [RPAREN] [LAMBDA] (TYPE)
                {{{ASTNodeType::TYPE,
                   {TokenType::LPAREN, ASTNodeType::TYPES, TokenType::RPAREN, TokenType::LAMBDA, ASTNodeType::TYPE}},
                  makeNode("FunctionType", {castNode("Types", 1), castNode("Type", 4)})}},
<<<<<<< HEAD
                // (TYPE) -> (TYPE) [LSQUARE] [RSQUARE]
                {{{ASTNodeType::TYPE, {ASTNodeType::TYPE, TokenType::LSQUARE, TokenType::RSQUARE}},
                  makeNode("ArrayType", {castNode("Type", 0)})}},
                // (TYPE) -> [LPAREN] (TYPES) [RPAREN]
                {{{ASTNodeType::TYPE, {TokenType::LPAREN, ASTNodeType::TYPES, TokenType::RPAREN}},
                  makeNode("TupleType", {castNode("Types", 1)})}},

                // ==================
                // ||  Variables:  ||
                // ==================

                // (VARIABLE) -> [VARIABLE]
                {{{ASTNodeType::VARIABLE, {TokenType::VARIABLE}}, makeNode("IdentVariable", {tokenContents(0)})}},
=======

                //  (TYPE) -> (TYPE) [LSQUARE] [RSQUARE]
                {{{ASTNodeType::TYPE, {ASTNodeType::TYPE, TokenType::LSQUARE, TokenType::RSQUARE}},
                  makeNode("ArrayType", {castNode("Type", 0)})}},

                //  (TYPE) -> [LPAREN] [RPAREN]
                {{{ASTNodeType::TYPE, {TokenType::LPAREN, TokenType::RPAREN}}, makeNode("TupleType", {})}},
                //  (TYPE) -> [LPAREN] (TYPES) [RPAREN]
                {{{ASTNodeType::TYPE, {TokenType::LPAREN, ASTNodeType::TYPES, TokenType::RPAREN}},
                  makeNode("TupleType", {castNode("Types", 1)})}},
                //  (TYPE) -> [LPAREN] (TYPES) [COMMA] [RPAREN]
                {{{ASTNodeType::TYPE, {TokenType::LPAREN, ASTNodeType::TYPES, TokenType::COMMA, TokenType::RPAREN}},
                  makeNode("TupleType", {castNode("Types", 1)})}},
>>>>>>> 8d9d9890
        });
    }
#pragma clang diagnostic pop
}  // namespace Parser

namespace std {
    std::size_t hash<Parser::GrammarEntry>::operator()(const Parser::GrammarEntry& grammarEntry) const noexcept {
        if (grammarEntry.grammarEntryType == Parser::GrammarEntry::TOKEN_TYPE) {
            return Util::combineHashes(grammarEntry.grammarEntryType, grammarEntry.tokenType);
        }
        return Util::combineHashes(grammarEntry.grammarEntryType, grammarEntry.nodeType);
    }

    std::size_t hash<Parser::GrammarRule>::operator()(const Parser::GrammarRule& grammarRule) const noexcept {
        constexpr hash<Parser::GrammarEntry> hashEntry;
        vector<std::size_t> hashVals(grammarRule.components.size() + 1);
        for (std::size_t ind = 0; ind < grammarRule.components.size(); ++ind) {
            hashVals[ind] = hashEntry(grammarRule.components[ind]);
        }
        hashVals.back() = hashEntry(grammarRule.result);
        return Util::combineHashes(hashVals);
    }
}  // namespace std<|MERGE_RESOLUTION|>--- conflicted
+++ resolved
@@ -153,9 +153,9 @@
                 // (PRGM) -> (STMTS)
                 {{{ASTNodeType::PRGM, {ASTNodeType::STMTS}}, makeNode("Prgm", {castNode("Stmts", 0)})}},
 
-                //  (STMT) -> [LCURLY] [RCURLY]
+                // (STMT) -> [LCURLY] [RCURLY]
                 {{{ASTNodeType::STMT, {TokenType::LCURLY, TokenType::RCURLY}}, makeNode("ScopeStmt", {})}},
-                //  (STMT) -> [LCURLY] (STMTS) [RCURLY]
+                // (STMT) -> [LCURLY] (STMTS) [RCURLY]
                 {{{ASTNodeType::STMT, {TokenType::LCURLY, ASTNodeType::STMTS, TokenType::RCURLY}},
                   makeNode("ScopeStmt", {castNode("Stmts", 1)})}},
 
@@ -170,118 +170,71 @@
                 {{{ASTNodeType::BINDINGS, {ASTNodeType::BINDINGS, TokenType::COMMA, ASTNodeType::BINDING}},
                   makeNode("Bindings", {castNode("Bindings", 0), castNode("Binding", 2)})}},
 
-<<<<<<< HEAD
+                // (BINDING) -> [CONST] [VARIABLE] [COLON] (TYPE)
+                {{{ASTNodeType::BINDING, {TokenType::CONST, TokenType::VARIABLE, TokenType::COLON, TokenType::TYPE}},
+                  makeNode("Binding", {tokenContents(1), "true", castNode("Type", 3)})}},
+                // (BINDING) -> [VARIABLE] [COLON] (TYPE)
+                {{{ASTNodeType::BINDING, {TokenType::VARIABLE, TokenType::COLON, TokenType::TYPE}},
+                  makeNode("Binding", {tokenContents(0), "false", castNode("Type", 2)})}},
                 // (BINDING) -> [CONST] [VARIABLE]
                 {{{ASTNodeType::BINDING, {TokenType::CONST, TokenType::VARIABLE}},
                   makeNode("Binding", {tokenContents(1), "true"})}},
                 // (BINDING) -> [VARIABLE]
                 {{{ASTNodeType::BINDING, {TokenType::VARIABLE}}, makeNode("Binding", {tokenContents(0)})}},
-                // (BINDING) -> [CONST] [VARIABLE] [COLON] (TYPE)
-                {{{ASTNodeType::BINDING, {TokenType::CONST, TokenType::VARIABLE, TokenType::COLON, ASTNodeType::TYPE}},
-                  makeNode("Binding", {tokenContents(1), "true", castNode("Type", 3)})}},
-                // (BINDING) -> [VARIABLE] [COLON] (TYPE)
-                {{{ASTNodeType::BINDING, {TokenType::VARIABLE, TokenType::COLON, ASTNodeType::TYPE}},
-=======
-                //  (BINDING) -> [CONST] [VARIABLE] [COLON] (TYPE)
-                {{{ASTNodeType::BINDING, {TokenType::CONST, TokenType::VARIABLE, TokenType::COLON, TokenType::TYPE}},
-                  makeNode("Binding", {tokenContents(1), "true", castNode("Type", 3)})}},
-                //  (BINDING) -> [VARIABLE] [COLON] (TYPE)
-                {{{ASTNodeType::BINDING, {TokenType::VARIABLE, TokenType::COLON, TokenType::TYPE}},
->>>>>>> 8d9d9890
-                  makeNode("Binding", {tokenContents(0), "false", castNode("Type", 2)})}},
-                //  (BINDING) -> [CONST] [VARIABLE]
-                {{{ASTNodeType::BINDING, {TokenType::CONST, TokenType::VARIABLE}},
-                  makeNode("Binding", {tokenContents(1), "true"})}},
-                //  (BINDING) -> [VARIABLE]
-                {{{ASTNodeType::BINDING, {TokenType::VARIABLE}}, makeNode("Binding", {tokenContents(0)})}},
 
 
                 // =================
                 // ||  Commands:  ||
                 // =================
 
-<<<<<<< HEAD
-                // (CMD) -> (CMD) [AMPERSAND]
-                {{{ASTNodeType::CMD, {ASTNodeType::CMD, TokenType::AMPERSAND}},
-                  makeNode("AsyncCmd", {castNode("Cmd", 0)})}},
-                // (CMD) -> (CMD) [PIPE] (CMD)
-                {{{ASTNodeType::CMD, {ASTNodeType::CMD, TokenType::PIPE, ASTNodeType::CMD}},
-                  makeNode("PipeCmd", {castNode("Cmd", 0), castNode("Cmd", 2)})}},
-                // (CMD) -> [TIMEOUT] [INTVAL] (CMD)
-                {{{ASTNodeType::CMD, {TokenType::TIMEOUT, TokenType::INTVAL, ASTNodeType::CMD}},
-                  makeNode("TimeoutCmd", {callFunc("std::stoll", {tokenContents(1)}), castNode("Cmd", 2)})}},
-
-                // (CMD) -> [CMDSTRINGVAL]
-                {{{ASTNodeType::CMD, {TokenType::CMDSTRINGVAL}},
-                  makeNode("CmdCmd", {makeNode("String", {tokenContents(0)})})}},
-                // (CMD) -> (STRING)
-                {{{ASTNodeType::CMD, {ASTNodeType::STRING}}, makeNode("CmdCmd", {castNode("String", 0)})}},
-                // (CMD) -> [CMDVARIABLE]
-                {{{ASTNodeType::CMD, {TokenType::CMDVARIABLE}},
-                  makeNode("CmdCmd", {makeNode("IdentVariable", {tokenContents(0)})})}},
-                // (CMD) -> (CMD) [CMDSTRINGVAL]
-                {{{ASTNodeType::CMD, {ASTNodeType::CMD, TokenType::CMDSTRINGVAL}},
-                  makeNode("CmdCmd", {castNode("Cmd", 0), makeNode("String", {tokenContents(1)})})}},
-                // (CMD) -> (CMD) (STRING)
-                {{{ASTNodeType::CMD, {ASTNodeType::CMD, ASTNodeType::STRING}},
-                  makeNode("CmdCmd", {castNode("Cmd", 0), castNode("String", 1)})}},
-                // (CMD) -> (CMD) [CMDVARIABLE]
-                {{{ASTNodeType::CMD, {ASTNodeType::CMD, TokenType::CMDVARIABLE}},
-                  makeNode("CmdCmd", {castNode("Cmd", 0), makeNode("IdentVariable", {tokenContents(1)})})}},
-=======
-                //  (BASIC_CMD) -> [CMDSTRINGVAL]
+                // (BASIC_CMD) -> [CMDSTRINGVAL]
                 {{{ASTNodeType::BASIC_CMD, {TokenType::CMDSTRINGVAL}},
                   makeNode("BasicCmd", {makeNode("String", {tokenContents(0)})})}},
-                //  (BASIC_CMD) -> [CMDVARIABLE]
+                // (BASIC_CMD) -> [CMDVARIABLE]
                 {{{ASTNodeType::BASIC_CMD, {TokenType::CMDVARIABLE}},
                   makeNode("BasicCmd", {makeNode("VarExpr", {tokenContents(0)})})}},
-                //  (BASIC_CMD) -> (STRING)
+                // (BASIC_CMD) -> (STRING)
                 {{{ASTNodeType::BASIC_CMD, {ASTNodeType::STRING}}, makeNode("BasicCmd", {castNode("String", 0)})}},
-                //  LA: (BASIC_CMD) -> (BASIC_CMD) (BASIC_CMD)
+                // LA: (BASIC_CMD) -> (BASIC_CMD) (BASIC_CMD)
                 {{{ASTNodeType::BASIC_CMD, {ASTNodeType::BASIC_CMD, ASTNodeType::BASIC_CMD}},
                   makeNode("BasicCmd", {castNode("BasicCmd", 0), castNode("BasicCmd", 1)})}},
 
-                //  LA: (PIPE_CMD) -> (PIPE_CMD) [PIPE] (BASIC_CMD)
+                // LA: (PIPE_CMD) -> (PIPE_CMD) [PIPE] (BASIC_CMD)
                 {{{ASTNodeType::PIPE_CMD, {ASTNodeType::PIPE_CMD, TokenType::PIPE, ASTNodeType::BASIC_CMD}},
                   makeNode("PipeCmd", {castNode("PipeCmd", 0), castNode("BasicCmd", 2)})}},
-                //  LA: (PIPE_CMD) -> (BASIC_CMD) [PIPE] (BASIC_CMD)
+                // LA: (PIPE_CMD) -> (BASIC_CMD) [PIPE] (BASIC_CMD)
                 {{{ASTNodeType::PIPE_CMD, {ASTNodeType::BASIC_CMD, TokenType::PIPE, ASTNodeType::BASIC_CMD}},
                   makeNode("PipeCmd", {castNode("BasicCmd", 0), castNode("BasicCmd", 2)})}},
 
-                //  (ASYNC_CMD) -> (PIPE_CMD) [AMPERSAND]
+                // (ASYNC_CMD) -> (PIPE_CMD) [AMPERSAND]
                 {{{ASTNodeType::ASYNC_CMD, {ASTNodeType::PIPE_CMD, TokenType::AMPERSAND}},
                   makeNode("AsyncCmd", {castNode("PipeCmd", 0)})}},
-                //  (ASYNC_CMD) -> (BASIC_CMD) [AMPERSAND]
+                // (ASYNC_CMD) -> (BASIC_CMD) [AMPERSAND]
                 {{{ASTNodeType::ASYNC_CMD, {ASTNodeType::BASIC_CMD, TokenType::AMPERSAND}},
                   makeNode("AsyncCmd", {castNode("BasicCmd", 0)})}},
 
 
-                //  ================
-                //  ||  Lvalues:  ||
-                //  ================
-
-                //  (LVALUE) -> [VARIABLE]
+                // ================
+                // ||  Lvalues:  ||
+                // ================
+
+                // (LVALUE) -> [VARIABLE]
                 {{{ASTNodeType::LVALUE, {TokenType::VARIABLE}}, makeNode("VarLValue", {tokenContents(0)})}},
-                //  (LVALUE) -> (LVALUE) [LSQUARE] (EXPR) [RSQUARE]
+                // (LVALUE) -> (LVALUE) [LSQUARE] (EXPR) [RSQUARE]
                 {{{ASTNodeType::LVALUE,
                    {ASTNodeType::LVALUE, TokenType::LSQUARE, ASTNodeType::EXPR, TokenType::RSQUARE}},
                   makeNode("IndexLValue", {castNode("LValue", 0), castNode("Expr", 2)})}},
->>>>>>> 8d9d9890
 
 
                 // ====================
                 // ||  Expressions:  ||
                 // ====================
 
-<<<<<<< HEAD
-                // (EXPRS) -> (EXPR)
-=======
-                //  (EXPR) -> [LPAREN] (EXPR) [RPAREN]
+                // (EXPR) -> [LPAREN] (EXPR) [RPAREN]
                 {{{ASTNodeType::EXPR, {TokenType::LPAREN, ASTNodeType::EXPR, TokenType::RPAREN}},
                   "productionList[1].node"}},
 
-                //  (EXPRS) -> (EXPR)
->>>>>>> 8d9d9890
+                // (EXPRS) -> (EXPR)
                 {{{ASTNodeType::EXPRS, {ASTNodeType::EXPR}}, makeNode("Exprs", {castNode("Expr", 0)})}},
                 // (EXPRS) -> (EXPRS) [COMMA] (EXPR)
                 {{{ASTNodeType::EXPRS, {ASTNodeType::EXPRS, TokenType::COMMA, ASTNodeType::EXPR}},
@@ -304,13 +257,7 @@
                 {{{ASTNodeType::EXPR, {ASTNodeType::EXPR, TokenType::LPAREN, ASTNodeType::EXPRS, TokenType::RPAREN}},
                   makeNode("CallExpr", {castNode("Expr", 0), castNode("Exprs", 2)})}},
 
-<<<<<<< HEAD
-                // Literals:
-                // ---------
                 // (EXPR) -> [INTVAL]
-=======
-                //  (EXPR) -> [INTVAL]
->>>>>>> 8d9d9890
                 {{{ASTNodeType::EXPR, {TokenType::INTVAL}},
                   makeNode("IntExpr", {callFunc("std::stoll", {tokenContents(0)})})}},
                 // (EXPR) -> [FLOATVAL]
@@ -321,30 +268,7 @@
                 // (EXPR) -> [FALSE]
                 {{{ASTNodeType::EXPR, {TokenType::FALSE}}, makeNode("BoolExpr", {"false"})}},
 
-<<<<<<< HEAD
-                // Indexing:
-                // (EXPR) -> (EXPR) [LSQUARE] (EXPR) [RSQUARE]
-                {{{ASTNodeType::EXPR, {ASTNodeType::EXPR, TokenType::LSQUARE, ASTNodeType::EXPR, TokenType::RSQUARE}},
-                  makeNode("IndexExpr", {castNode("Expr", 0), castNode("Expr", 2)})}},
-
-                // Unary operations:
-                // Postfix:
-                // (EXPR) -> (VARIABLE) [INCREMENT]
-                {{{ASTNodeType::EXPR, {ASTNodeType::EXPR, TokenType::INCREMENT}},
-                  makeNode("UnOpExpr", {"UnOpType::POST_INCREMENT", castNode("Variable", 0)})}},
-                // (EXPR) -> (VARIABLE) [DECREMENT]
-                {{{ASTNodeType::EXPR, {ASTNodeType::EXPR, TokenType::DECREMENT}},
-                  makeNode("UnOpExpr", {"UnOpType::POST_DECREMENT", castNode("Variable", 0)})}},
-                // Prefix:
-                // (EXPR) -> [INCREMENT] (VARIABLE)
-                {{{ASTNodeType::EXPR, {TokenType::INCREMENT, ASTNodeType::EXPR}},
-                  makeNode("UnOpExpr", {"UnOpType::PRE_INCREMENT", castNode("Variable", 0)})}},
-                // (EXPR) -> [DECREMENT] (VARIABLE)
-                {{{ASTNodeType::EXPR, {TokenType::DECREMENT, ASTNodeType::EXPR}},
-                  makeNode("UnOpExpr", {"UnOpType::PRE_DECREMENT", castNode("Variable", 0)})}},
-                // (EXPR) -> [NOT] (EXPR)
-=======
-                //  (EXPR) -> (STRING)
+                // (EXPR) -> (STRING)
                 {{{ASTNodeType::EXPR, {ASTNodeType::STRING}}, makeNode("StringExpr", {castNode("String", 0)})}},
 
                 // (EXPR) -> [BACKTICK] (ASYNC_CMD) [BACKTICK]
@@ -357,185 +281,83 @@
                 {{{ASTNodeType::EXPR, {TokenType::BACKTICK, ASTNodeType::BASIC_CMD, TokenType::BACKTICK}},
                   makeNode("CmdExpr", {castNode("BasicCmd", 1)})}},
 
-                //  (EXPR) -> (EXPR) [LSQUARE] (EXPR) [RSQUARE]
+                // (EXPR) -> (EXPR) [LSQUARE] (EXPR) [RSQUARE]
                 {{{ASTNodeType::EXPR, {ASTNodeType::EXPR, TokenType::LSQUARE, ASTNodeType::EXPR, TokenType::RSQUARE}},
                   makeNode("IndexExpr", {castNode("Expr", 0), castNode("Expr", 2)})}},
 
-                //  (EXPR) -> (LVALUE) [INCREMENT]
+                // (EXPR) -> (LVALUE) [INCREMENT]
                 {{{ASTNodeType::EXPR, {ASTNodeType::LVALUE, TokenType::INCREMENT}},
                   makeNode("UnOpExpr", {"UnOpType::POST_INCREMENT", castNode("LValue", 0)})}},
-                //  (EXPR) -> (LVALUE) [DECREMENT]
+                // (EXPR) -> (LVALUE) [DECREMENT]
                 {{{ASTNodeType::EXPR, {ASTNodeType::LVALUE, TokenType::DECREMENT}},
                   makeNode("UnOpExpr", {"UnOpType::POST_DECREMENT", castNode("LValue", 0)})}},
-                //  (EXPR) -> [INCREMENT] (LVALUE)
+                // (EXPR) -> [INCREMENT] (LVALUE)
                 {{{ASTNodeType::EXPR, {TokenType::INCREMENT, ASTNodeType::LVALUE}},
                   makeNode("UnOpExpr", {"UnOpType::PRE_INCREMENT", castNode("LValue", 1)})}},
-                //  (EXPR) -> [DECREMENT] (LVALUE)
+                // (EXPR) -> [DECREMENT] (LVALUE)
                 {{{ASTNodeType::EXPR, {TokenType::DECREMENT, ASTNodeType::LVALUE}},
                   makeNode("UnOpExpr", {"UnOpType::PRE_DECREMENT", castNode("LValue", 1)})}},
 
-                //  (EXPR) -> [NOT] (EXPR)
->>>>>>> 8d9d9890
+                // (EXPR) -> [NOT] (EXPR)
                 {{{ASTNodeType::EXPR, {TokenType::NOT, ASTNodeType::EXPR}},
                   makeNode("UnOpExpr", {"UnOpType::NOT", castNode("Expr", 1)})}},
-                //  (EXPR) -> [MINUS] (EXPR)
+                // (EXPR) -> [MINUS] (EXPR)
                 {{{ASTNodeType::EXPR, {TokenType::MINUS, ASTNodeType::EXPR}},
                   makeNode("UnOpExpr", {"UnOpType::NEGATE", castNode("Expr", 1)})}},
 
-<<<<<<< HEAD
-                // (EXPR) -> (EXPR) [EXPONENTIATE] (EXPR)
+                // RA: (EXPR) -> (EXPR) [EXPONENTIATE] (EXPR)
                 {{{ASTNodeType::EXPR, {ASTNodeType::EXPR, TokenType::EXPONENTIATE, ASTNodeType::EXPR}},
                   makeNode("BinOpExpr", {castNode("Expr", 0), "BinOpType::EXPONENTIATE", castNode("Expr", 2)})}},
 
                 // (Shared precedence)
-                // (EXPR) -> (EXPR) [MULTIPLY] (EXPR)
-                {{{ASTNodeType::EXPR, {ASTNodeType::EXPR, TokenType::MULTIPLY, ASTNodeType::EXPR}},
+                {// LA: (EXPR) -> (EXPR) [MULTIPLY] (EXPR)
+                 {{ASTNodeType::EXPR, {ASTNodeType::EXPR, TokenType::MULTIPLY, ASTNodeType::EXPR}},
                   makeNode("BinOpExpr", {castNode("Expr", 0), "BinOpType::MULTIPLY", castNode("Expr", 2)})},
-                 // (EXPR) -> (EXPR) [DIVIDE] (EXPR)
+                 // LA: (EXPR) -> (EXPR) [DIVIDE] (EXPR)
                  {{ASTNodeType::EXPR, {ASTNodeType::EXPR, TokenType::DIVIDE, ASTNodeType::EXPR}},
                   makeNode("BinOpExpr", {castNode("Expr", 0), "BinOpType::DIVIDE", castNode("Expr", 2)})},
-                 // (EXPR) -> (EXPR) [MODULO] (EXPR)
+                 // LA: (EXPR) -> (EXPR) [MODULO] (EXPR)
                  {{ASTNodeType::EXPR, {ASTNodeType::EXPR, TokenType::MODULO, ASTNodeType::EXPR}},
                   makeNode("BinOpExpr", {castNode("Expr", 0), "BinOpType::MODULO", castNode("Expr", 2)})}},
 
                 // (Shared precedence)
-                // (EXPR) -> (EXPR) [ADD] (EXPR)
+                // LA: (EXPR) -> (EXPR) [ADD] (EXPR)
                 {{{ASTNodeType::EXPR, {ASTNodeType::EXPR, TokenType::ADD, ASTNodeType::EXPR}},
                   makeNode("BinOpExpr", {castNode("Expr", 0), "BinOpType::ADD", castNode("Expr", 2)})},
-                 // (EXPR) -> (EXPR) [MINUS] (EXPR)
+                 // LA: (EXPR) -> (EXPR) [MINUS] (EXPR)
                  {{ASTNodeType::EXPR, {ASTNodeType::EXPR, TokenType::MINUS, ASTNodeType::EXPR}},
                   makeNode("BinOpExpr", {castNode("Expr", 0), "BinOpType::SUBTRACT", castNode("Expr", 2)})}},
 
-                // TODO: Figure out negate precedence
-                // Negate operation:
-                // (EXPR) -> [MINUS] (EXPR)
-                {{{ASTNodeType::EXPR, {TokenType::MINUS, ASTNodeType::EXPR}},
-                  makeNode("UnOpExpr", {"UnOpType::NEGATE", castNode("Expr", 0)})}},
-
-                // Comparison operations:
-                // ----------------------
-                // (EXPR) -> (EXPR) [LESSER] (EXPR)
-                {{{ASTNodeType::EXPR, {ASTNodeType::EXPR, TokenType::LESSER, ASTNodeType::EXPR}},
-                  makeNode("BinOpExpr", {castNode("Expr", 0), "BinOpType::LESSER", castNode("Expr", 2)})}},
-                // (EXPR) -> (EXPR) [LESSER_EQUAL] (EXPR)
-                {{{ASTNodeType::EXPR, {ASTNodeType::EXPR, TokenType::LESSER_EQUAL, ASTNodeType::EXPR}},
-                  makeNode("BinOpExpr", {castNode("Expr", 0), "BinOpType::LESSER_EQUAL", castNode("Expr", 2)})}},
-                // (EXPR) -> (EXPR) [GREATER] (EXPR)
-                {{{ASTNodeType::EXPR, {ASTNodeType::EXPR, TokenType::GREATER, ASTNodeType::EXPR}},
-                  makeNode("BinOpExpr", {castNode("Expr", 0), "BinOpType::GREATER", castNode("Expr", 2)})}},
-                // (EXPR) -> (EXPR) [GREATER_EQUAL] (EXPR)
-                {{{ASTNodeType::EXPR, {ASTNodeType::EXPR, TokenType::GREATER_EQUAL, ASTNodeType::EXPR}},
+                // (Shared precedence)
+                {// LA: (EXPR) -> (EXPR) [LESSER] (EXPR)
+                 {{ASTNodeType::EXPR, {ASTNodeType::EXPR, TokenType::LESSER, ASTNodeType::EXPR}},
+                  makeNode("BinOpExpr", {castNode("Expr", 0), "BinOpType::LESSER", castNode("Expr", 2)})},
+                 // LA: (EXPR) -> (EXPR) [LESSER_EQUAL] (EXPR)
+                 {{ASTNodeType::EXPR, {ASTNodeType::EXPR, TokenType::LESSER_EQUAL, ASTNodeType::EXPR}},
+                  makeNode("BinOpExpr", {castNode("Expr", 0), "BinOpType::LESSER_EQUAL", castNode("Expr", 2)})},
+                 // LA: (EXPR) -> (EXPR) [GREATER] (EXPR)
+                 {{ASTNodeType::EXPR, {ASTNodeType::EXPR, TokenType::GREATER, ASTNodeType::EXPR}},
+                  makeNode("BinOpExpr", {castNode("Expr", 0), "BinOpType::GREATER", castNode("Expr", 2)})},
+                 // LA: (EXPR) -> (EXPR) [GREATER_EQUAL] (EXPR)
+                 {{ASTNodeType::EXPR, {ASTNodeType::EXPR, TokenType::GREATER_EQUAL, ASTNodeType::EXPR}},
                   makeNode("BinOpExpr", {castNode("Expr", 0), "BinOpType::GREATER_EQUAL", castNode("Expr", 2)})}},
-                // (EXPR) -> (EXPR) [DOUBLE_EQUALS] (EXPR)
-                {{{ASTNodeType::EXPR, {ASTNodeType::EXPR, TokenType::DOUBLE_EQUALS, ASTNodeType::EXPR}},
-                  makeNode("BinOpExpr", {castNode("Expr", 0), "BinOpType::EQUAL", castNode("Expr", 2)})}},
-                // (EXPR) -> (EXPR) [NOT_EQUALS] (EXPR)
-                {{{ASTNodeType::EXPR, {ASTNodeType::EXPR, TokenType::NOT_EQUALS, ASTNodeType::EXPR}},
+
+                // (Shared precedence)
+                {// LA: (EXPR) -> (EXPR) [DOUBLE_EQUALS] (EXPR)
+                 {{ASTNodeType::EXPR, {ASTNodeType::EXPR, TokenType::DOUBLE_EQUALS, ASTNodeType::EXPR}},
+                  makeNode("BinOpExpr", {castNode("Expr", 0), "BinOpType::EQUAL", castNode("Expr", 2)})},
+                 // LA: (EXPR) -> (EXPR) [NOT_EQUALS] (EXPR)
+                 {{ASTNodeType::EXPR, {ASTNodeType::EXPR, TokenType::NOT_EQUALS, ASTNodeType::EXPR}},
                   makeNode("BinOpExpr", {castNode("Expr", 0), "BinOpType::NOT_EQUAL", castNode("Expr", 2)})}},
 
-                // Boolean operations:
-                // -------------------
-                // (EXPR) -> (EXPR) [AND] (EXPR)
+                // LA: (EXPR) -> (EXPR) [AND] (EXPR)
                 {{{ASTNodeType::EXPR, {ASTNodeType::EXPR, TokenType::AND, ASTNodeType::EXPR}},
                   makeNode("BinOpExpr", {castNode("Expr", 0), "BinOpType::AND", castNode("Expr", 2)})}},
-                // (EXPR) -> (EXPR) [OR] (EXPR)
+                // LA: (EXPR) -> (EXPR) [OR] (EXPR)
                 {{{ASTNodeType::EXPR, {ASTNodeType::EXPR, TokenType::OR, ASTNodeType::EXPR}},
                   makeNode("BinOpExpr", {castNode("Expr", 0), "BinOpType::OR", castNode("Expr", 2)})}},
 
-                // Ternary:
-                // --------
-                // (EXPR) -> (EXPR) [QUESTION] (EXPR) [COLON] (EXPR)
-                {{{ASTNodeType::EXPR,
-                   {ASTNodeType::EXPR, TokenType::QUESTION, ASTNodeType::EXPR, TokenType::COLON, ASTNodeType::EXPR}},
-                  makeNode("TernaryExpr", {castNode("Expr", 0), castNode("Expr", 2), castNode("Expr", 4)})}},
-
-                // Variable set:
-                // -------------
-                // (EXPR) -> (VARIABLE) [EXPONENTIATE_EQUALS] (EXPR)
-                {{{ASTNodeType::EXPR, {ASTNodeType::VARIABLE, TokenType::EXPONENTIATE_EQUALS, ASTNodeType::EXPR}},
-                  makeNode("BinOpExpr",
-                           {castNode("Variable", 0), "BinOpType::EXPONENTIATE_SET", castNode("Expr", 2)})}},
-                // (EXPR) -> (VARIABLE) [MULTIPLY_EQUALS] (EXPR)
-                {{{ASTNodeType::EXPR, {ASTNodeType::VARIABLE, TokenType::MULTIPLY_EQUALS, ASTNodeType::EXPR}},
-                  makeNode("BinOpExpr", {castNode("Variable", 0), "BinOpType::MULTIPLY_SET", castNode("Expr", 2)})}},
-                // (EXPR) -> (VARIABLE) [DIVIDE_EQUALS] (EXPR)
-                {{{ASTNodeType::EXPR, {ASTNodeType::VARIABLE, TokenType::DIVIDE_EQUALS, ASTNodeType::EXPR}},
-                  makeNode("BinOpExpr", {castNode("Variable", 0), "BinOpType::DIVIDE_SET", castNode("Expr", 2)})}},
-                // (EXPR) -> (VARIABLE) [MODULO_EQUALS] (EXPR)
-                {{{ASTNodeType::EXPR, {ASTNodeType::VARIABLE, TokenType::MODULO_EQUALS, ASTNodeType::EXPR}},
-                  makeNode("BinOpExpr", {castNode("Variable", 0), "BinOpType::MODULO_SET", castNode("Expr", 2)})}},
-                // (EXPR) -> (VARIABLE) [ADD_EQUALS] (EXPR)
-                {{{ASTNodeType::EXPR, {ASTNodeType::VARIABLE, TokenType::ADD_EQUALS, ASTNodeType::EXPR}},
-                  makeNode("BinOpExpr", {castNode("Variable", 0), "BinOpType::ADD_SET", castNode("Expr", 2)})}},
-                // (EXPR) -> (VARIABLE) [MINUS_EQUALS] (EXPR)
-                {{{ASTNodeType::EXPR, {ASTNodeType::VARIABLE, TokenType::MINUS_EQUALS, ASTNodeType::EXPR}},
-                  makeNode("BinOpExpr", {castNode("Variable", 0), "BinOpType::SUBTRACT_SET", castNode("Expr", 2)})}},
-                // (EXPR) -> (BINDING) [EQUALS] (EXPR)
-                {{{ASTNodeType::EXPR, {ASTNodeType::BINDING, TokenType::EQUALS, ASTNodeType::EXPR}},
-                  makeNode("BinOpExpr", {castNode("Binding", 0), "BinOpType::SET", castNode("Expr", 2)})}},
-
-                // Other:
-                // ------
-                // (EXPR) -> (VARIABLE)
-                {{{ASTNodeType::EXPR, {ASTNodeType::VARIABLE}}, makeNode("VarExpr", {castNode("Variable", 0)})}},
-                // (EXPR) -> (STRING)
-                {{{ASTNodeType::EXPR, {ASTNodeType::STRING}}, makeNode("StringExpr", {castNode("String", 0)})}},
                 // (EXPR) -> [SCAN] (EXPR)
-=======
-                //  RA: (EXPR) -> (EXPR) [EXPONENTIATE] (EXPR)
-                {{{ASTNodeType::EXPR, {ASTNodeType::EXPR, TokenType::EXPONENTIATE, ASTNodeType::EXPR}},
-                  makeNode("BinOpExpr", {castNode("Expr", 0), "BinOpType::EXPONENTIATE", castNode("Expr", 2)})}},
-
-                //  (Shared precedence)
-                {//  LA: (EXPR) -> (EXPR) [MULTIPLY] (EXPR)
-                 {{ASTNodeType::EXPR, {ASTNodeType::EXPR, TokenType::MULTIPLY, ASTNodeType::EXPR}},
-                  makeNode("BinOpExpr", {castNode("Expr", 0), "BinOpType::MULTIPLY", castNode("Expr", 2)})},
-                 //  LA: (EXPR) -> (EXPR) [DIVIDE] (EXPR)
-                 {{ASTNodeType::EXPR, {ASTNodeType::EXPR, TokenType::DIVIDE, ASTNodeType::EXPR}},
-                  makeNode("BinOpExpr", {castNode("Expr", 0), "BinOpType::DIVIDE", castNode("Expr", 2)})},
-                 //  LA: (EXPR) -> (EXPR) [MODULO] (EXPR)
-                 {{ASTNodeType::EXPR, {ASTNodeType::EXPR, TokenType::MODULO, ASTNodeType::EXPR}},
-                  makeNode("BinOpExpr", {castNode("Expr", 0), "BinOpType::MODULO", castNode("Expr", 2)})}},
-
-                //  (Shared precedence)
-                //  LA: (EXPR) -> (EXPR) [ADD] (EXPR)
-                {{{ASTNodeType::EXPR, {ASTNodeType::EXPR, TokenType::ADD, ASTNodeType::EXPR}},
-                  makeNode("BinOpExpr", {castNode("Expr", 0), "BinOpType::ADD", castNode("Expr", 2)})},
-                 //  LA: (EXPR) -> (EXPR) [MINUS] (EXPR)
-                 {{ASTNodeType::EXPR, {ASTNodeType::EXPR, TokenType::MINUS, ASTNodeType::EXPR}},
-                  makeNode("BinOpExpr", {castNode("Expr", 0), "BinOpType::SUBTRACT", castNode("Expr", 2)})}},
-
-                //  (Shared precedence)
-                {//  LA: (EXPR) -> (EXPR) [LESSER] (EXPR)
-                 {{ASTNodeType::EXPR, {ASTNodeType::EXPR, TokenType::LESSER, ASTNodeType::EXPR}},
-                  makeNode("BinOpExpr", {castNode("Expr", 0), "BinOpType::LESSER", castNode("Expr", 2)})},
-                 //  LA: (EXPR) -> (EXPR) [LESSER_EQUAL] (EXPR)
-                 {{ASTNodeType::EXPR, {ASTNodeType::EXPR, TokenType::LESSER_EQUAL, ASTNodeType::EXPR}},
-                  makeNode("BinOpExpr", {castNode("Expr", 0), "BinOpType::LESSER_EQUAL", castNode("Expr", 2)})},
-                 //  LA: (EXPR) -> (EXPR) [GREATER] (EXPR)
-                 {{ASTNodeType::EXPR, {ASTNodeType::EXPR, TokenType::GREATER, ASTNodeType::EXPR}},
-                  makeNode("BinOpExpr", {castNode("Expr", 0), "BinOpType::GREATER", castNode("Expr", 2)})},
-                 //  LA: (EXPR) -> (EXPR) [GREATER_EQUAL] (EXPR)
-                 {{ASTNodeType::EXPR, {ASTNodeType::EXPR, TokenType::GREATER_EQUAL, ASTNodeType::EXPR}},
-                  makeNode("BinOpExpr", {castNode("Expr", 0), "BinOpType::GREATER_EQUAL", castNode("Expr", 2)})}},
-
-                //  (Shared precedence)
-                {//  LA: (EXPR) -> (EXPR) [DOUBLE_EQUALS] (EXPR)
-                 {{ASTNodeType::EXPR, {ASTNodeType::EXPR, TokenType::DOUBLE_EQUALS, ASTNodeType::EXPR}},
-                  makeNode("BinOpExpr", {castNode("Expr", 0), "BinOpType::EQUAL", castNode("Expr", 2)})},
-                 //  LA: (EXPR) -> (EXPR) [NOT_EQUALS] (EXPR)
-                 {{ASTNodeType::EXPR, {ASTNodeType::EXPR, TokenType::NOT_EQUALS, ASTNodeType::EXPR}},
-                  makeNode("BinOpExpr", {castNode("Expr", 0), "BinOpType::NOT_EQUAL", castNode("Expr", 2)})}},
-
-                //  LA: (EXPR) -> (EXPR) [AND] (EXPR)
-                {{{ASTNodeType::EXPR, {ASTNodeType::EXPR, TokenType::AND, ASTNodeType::EXPR}},
-                  makeNode("BinOpExpr", {castNode("Expr", 0), "BinOpType::AND", castNode("Expr", 2)})}},
-                //  LA: (EXPR) -> (EXPR) [OR] (EXPR)
-                {{{ASTNodeType::EXPR, {ASTNodeType::EXPR, TokenType::OR, ASTNodeType::EXPR}},
-                  makeNode("BinOpExpr", {castNode("Expr", 0), "BinOpType::OR", castNode("Expr", 2)})}},
-
-                //  (EXPR) -> [SCAN] (EXPR)
->>>>>>> 8d9d9890
                 {{{ASTNodeType::EXPR, {TokenType::SCAN, ASTNodeType::EXPR}},
                   makeNode("ScanExpr", {castNode("Expr", 1)})}},
                 // (EXPR) -> [SCAN] [LPAREN] (EXPR) [RPAREN]
@@ -548,150 +370,125 @@
                 {{{ASTNodeType::EXPR, {TokenType::READ, TokenType::LPAREN, ASTNodeType::EXPR, TokenType::RPAREN}},
                   makeNode("ReadExpr", {castNode("Expr", 2)})}},
 
-<<<<<<< HEAD
-                // Functions:
-                // ----------
-                // (EXPR) -> (EXPR) [LPAREN] [RPAREN]
-                {{{ASTNodeType::EXPR, {ASTNodeType::EXPR, TokenType::LPAREN, TokenType::RPAREN}},
-                  makeNode("CallExpr", {castNode("Expr", 0)})}},
-                // (EXPR) -> (EXPR) [LPAREN] (EXPRS) [RPAREN]
-                {{{ASTNodeType::EXPR, {ASTNodeType::EXPR, TokenType::LPAREN, ASTNodeType::EXPRS, TokenType::RPAREN}},
-                  makeNode("CallExpr", {castNode("Expr", 0), castNode("Exprs", 2)})}},
-                // (EXPR) -> (EXPR) [DOT] (VARIABLE) [LPAREN] [RPAREN]
-=======
-                //  (EXPR) -> [LSQUARE] [RSQUARE]
+                // (EXPR) -> [LSQUARE] [RSQUARE]
                 {{{ASTNodeType::EXPR, {TokenType::LSQUARE, TokenType::RSQUARE}}, makeNode("ArrayExpr", {})}},
-                //  (EXPR) -> [LSQUARE] (EXPRS) [RSQUARE]
+                // (EXPR) -> [LSQUARE] (EXPRS) [RSQUARE]
                 {{{ASTNodeType::EXPR, {TokenType::LSQUARE, ASTNodeType::EXPRS, TokenType::RSQUARE}},
                   makeNode("ArrayExpr", {castNode("Exprs", 1)})}},
-                //  (EXPR) -> [LSQUARE] (EXPRS) [COMMA] [RSQUARE]
+                // (EXPR) -> [LSQUARE] (EXPRS) [COMMA] [RSQUARE]
                 {{{ASTNodeType::EXPR, {TokenType::LSQUARE, ASTNodeType::EXPRS, TokenType::COMMA, TokenType::RSQUARE}},
                   makeNode("ArrayExpr", {castNode("Exprs", 1)})}},
 
-                //  (EXPR) -> [LPAREN] [RPAREN]
+                // (EXPR) -> [LPAREN] [RPAREN]
                 {{{ASTNodeType::EXPR, {TokenType::LPAREN, TokenType::RPAREN}}, makeNode("TupleExpr", {})}},
-                //  (EXPR) -> [LPAREN] (EXPRS) [RPAREN]
+                // (EXPR) -> [LPAREN] (EXPRS) [RPAREN]
                 {{{ASTNodeType::EXPR, {TokenType::LPAREN, ASTNodeType::EXPRS, TokenType::RPAREN}},
                   makeNode("TupleExpr", {castNode("Exprs", 1)})}},
-                //  (EXPR) -> [LPAREN] (EXPRS) [COMMA] [RPAREN]
+                // (EXPR) -> [LPAREN] (EXPRS) [COMMA] [RPAREN]
                 {{{ASTNodeType::EXPR, {TokenType::LPAREN, ASTNodeType::EXPRS, TokenType::COMMA, TokenType::RPAREN}},
                   makeNode("TupleExpr", {castNode("Exprs", 1)})}},
 
-                //  LA: (EXPR) -> (LVALUE) [EXPONENTIATE_EQUALS] (EXPR)
+                // LA: (EXPR) -> (LVALUE) [EXPONENTIATE_EQUALS] (EXPR)
                 {{{ASTNodeType::EXPR, {ASTNodeType::LVALUE, TokenType::EXPONENTIATE_EQUALS, ASTNodeType::EXPR}},
                   makeNode("BinOpExpr", {castNode("LValue", 0), "BinOpType::EXPONENTIATE_SET", castNode("Expr", 2)})}},
-                //  LA: (EXPR) -> (LVALUE) [MULTIPLY_EQUALS] (EXPR)
+                // LA: (EXPR) -> (LVALUE) [MULTIPLY_EQUALS] (EXPR)
                 {{{ASTNodeType::EXPR, {ASTNodeType::LVALUE, TokenType::MULTIPLY_EQUALS, ASTNodeType::EXPR}},
                   makeNode("BinOpExpr", {castNode("LValue", 0), "BinOpType::MULTIPLY_SET", castNode("Expr", 2)})}},
-                //  LA: (EXPR) -> (LVALUE) [DIVIDE_EQUALS] (EXPR)
+                // LA: (EXPR) -> (LVALUE) [DIVIDE_EQUALS] (EXPR)
                 {{{ASTNodeType::EXPR, {ASTNodeType::LVALUE, TokenType::DIVIDE_EQUALS, ASTNodeType::EXPR}},
                   makeNode("BinOpExpr", {castNode("LValue", 0), "BinOpType::DIVIDE_SET", castNode("Expr", 2)})}},
-                //  LA: (EXPR) -> (LVALUE) [MODULO_EQUALS] (EXPR)
+                // LA: (EXPR) -> (LVALUE) [MODULO_EQUALS] (EXPR)
                 {{{ASTNodeType::EXPR, {ASTNodeType::LVALUE, TokenType::MODULO_EQUALS, ASTNodeType::EXPR}},
                   makeNode("BinOpExpr", {castNode("LValue", 0), "BinOpType::MODULO_SET", castNode("Expr", 2)})}},
-                //  LA: (EXPR) -> (LVALUE) [ADD_EQUALS] (EXPR)
+                // LA: (EXPR) -> (LVALUE) [ADD_EQUALS] (EXPR)
                 {{{ASTNodeType::EXPR, {ASTNodeType::LVALUE, TokenType::ADD_EQUALS, ASTNodeType::EXPR}},
                   makeNode("BinOpExpr", {castNode("LValue", 0), "BinOpType::ADD_SET", castNode("Expr", 2)})}},
-                //  LA: (EXPR) -> (LVALUE) [MINUS_EQUALS] (EXPR)
+                // LA: (EXPR) -> (LVALUE) [MINUS_EQUALS] (EXPR)
                 {{{ASTNodeType::EXPR, {ASTNodeType::LVALUE, TokenType::MINUS_EQUALS, ASTNodeType::EXPR}},
                   makeNode("BinOpExpr", {castNode("LValue", 0), "BinOpType::SUBTRACT_SET", castNode("Expr", 2)})}},
-                //  LA: (EXPR) -> (LVALUE) [EQUALS] (EXPR)
+                // LA: (EXPR) -> (LVALUE) [EQUALS] (EXPR)
                 {{{ASTNodeType::EXPR, {ASTNodeType::LVALUE, TokenType::EQUALS, ASTNodeType::EXPR}},
                   makeNode("BinOpExpr", {castNode("LValue", 0), "BinOpType::SET", castNode("Expr", 2)})}},
-                //  LA: (EXPR) -> (BINDING) [EQUALS] (EXPR)
+                // LA: (EXPR) -> (BINDING) [EQUALS] (EXPR)
                 {{{ASTNodeType::EXPR, {ASTNodeType::BINDING, TokenType::EQUALS, ASTNodeType::EXPR}},
                   makeNode("BinOpExpr", {castNode("Binding", 0), "BinOpType::SET", castNode("Expr", 2)})}},
 
-                //  (EXPR) -> (LVALUE)
+                // (EXPR) -> (LVALUE)
                 {{{ASTNodeType::EXPR, {ASTNodeType::LVALUE}}, makeNode("LValueExpr", {castNode("LValue", 0)})}},
 
-                //  (EXPR) -> [IF] (EXPR) [THEN] (EXPR) [ELSE] (EXPR)
+                // (EXPR) -> [IF] (EXPR) [THEN] (EXPR) [ELSE] (EXPR)
                 {{{ASTNodeType::EXPR,
                    {TokenType::IF, ASTNodeType::EXPR, TokenType::THEN, ASTNodeType::EXPR, TokenType::ELSE,
                     ASTNodeType::EXPR}},
                   makeNode("TernaryExpr", {castNode("Expr", 1), castNode("Expr", 3), castNode("Expr", 5)})}},
 
 
-                //  ==================
-                //  ||  Functions:  ||
-                //  ==================
-
-
-                //  (STMT) -> [FN] [VARIABLE] [LPAREN] [RPAREN] (STMT)
+                // ==================
+                // ||  Functions:  ||
+                // ==================
+
+
+                // (STMT) -> [FN] [VARIABLE] [LPAREN] [RPAREN] (STMT)
                 {{{ASTNodeType::STMT,
                    {TokenType::FN, TokenType::VARIABLE, TokenType::LPAREN, TokenType::RPAREN, ASTNodeType::STMT}},
                   makeNode("FunctionStmt", {tokenContents(1), castNode("Stmt", 4)})}},
-                //  (STMT) -> [FN] [VARIABLE] [LPAREN] (BINDINGS) [RPAREN] (STMT)
+                // (STMT) -> [FN] [VARIABLE] [LPAREN] (BINDINGS) [RPAREN] (STMT)
                 {{{ASTNodeType::STMT,
                    {TokenType::FN, TokenType::VARIABLE, TokenType::LPAREN, ASTNodeType::BINDINGS, TokenType::RPAREN,
                     ASTNodeType::STMT}},
                   makeNode("FunctionStmt", {tokenContents(1), castNode("Bindings", 3), castNode("Stmt", 5)})}},
-                //  (STMT) -> [FN] [VARIABLE] [LPAREN] [RPAREN] [COLON] (TYPE) (STMT)
+                // (STMT) -> [FN] [VARIABLE] [LPAREN] [RPAREN] [COLON] (TYPE) (STMT)
                 {{{ASTNodeType::STMT,
                    {TokenType::FN, TokenType::VARIABLE, TokenType::LPAREN, TokenType::RPAREN, TokenType::COLON,
                     ASTNodeType::TYPE, ASTNodeType::STMT}},
                   makeNode("FunctionStmt", {tokenContents(1), castNode("Stmt", 6), castNode("Type", 5)})}},
-                //  (STMT) -> [FN] [VARIABLE] [LPAREN] (BINDINGS) [RPAREN] [COLON] (TYPE) (STMT)
+                // (STMT) -> [FN] [VARIABLE] [LPAREN] (BINDINGS) [RPAREN] [COLON] (TYPE) (STMT)
                 {{{ASTNodeType::STMT,
                    {TokenType::FN, TokenType::VARIABLE, TokenType::LPAREN, ASTNodeType::BINDINGS, TokenType::RPAREN,
                     TokenType::COLON, ASTNodeType::TYPE, ASTNodeType::STMT}},
                   makeNode("FunctionStmt",
                            {tokenContents(1), castNode("Bindings", 3), castNode("Stmt", 7), castNode("Type", 6)})}},
 
-                //  (EXPR) -> [FN] [LPAREN] [RPAREN] [LAMBDA] (EXPR)
->>>>>>> 8d9d9890
+                // (EXPR) -> [FN] [LPAREN] [RPAREN] [LAMBDA] (EXPR)
                 {{{ASTNodeType::EXPR,
                    {TokenType::FN, TokenType::LPAREN, TokenType::RPAREN, TokenType::LAMBDA, ASTNodeType::EXPR}},
                   makeNode("LambdaExpr", {castNode("Expr", 4)})}},
-                //  (EXPR) -> [FN] [LPAREN] (BINDINGS) [RPAREN] [LAMBDA] (EXPR)
+                // (EXPR) -> [FN] [LPAREN] (BINDINGS) [RPAREN] [LAMBDA] (EXPR)
                 {{{ASTNodeType::EXPR,
                    {TokenType::FN, TokenType::LPAREN, ASTNodeType::BINDINGS, TokenType::RPAREN, TokenType::LAMBDA,
                     ASTNodeType::EXPR}},
                   makeNode("LambdaExpr", {castNode("Bindings", 2), castNode("Expr", 5)})}},
-                //  (EXPR) -> [FN] [LPAREN] [RPAREN] [COLON] (TYPE) [LAMBDA] (EXPR)
+                // (EXPR) -> [FN] [LPAREN] [RPAREN] [COLON] (TYPE) [LAMBDA] (EXPR)
                 {{{ASTNodeType::EXPR,
                    {TokenType::FN, TokenType::LPAREN, TokenType::RPAREN, TokenType::COLON, ASTNodeType::TYPE,
                     TokenType::LAMBDA, ASTNodeType::EXPR}},
                   makeNode("LambdaExpr", {castNode("Expr", 6), castNode("Type", 4)})}},
-                //  (EXPR) -> [FN] [LPAREN] (BINDINGS) [RPAREN] [COLON] (TYPE) [LAMBDA] (EXPR)
+                // (EXPR) -> [FN] [LPAREN] (BINDINGS) [RPAREN] [COLON] (TYPE) [LAMBDA] (EXPR)
                 {{{ASTNodeType::EXPR,
                    {TokenType::FN, TokenType::LPAREN, ASTNodeType::BINDINGS, TokenType::RPAREN, TokenType::COLON,
                     ASTNodeType::TYPE, TokenType::LAMBDA, ASTNodeType::EXPR}},
                   makeNode("LambdaExpr", {castNode("Bindings", 2), castNode("Expr", 7), castNode("Type", 5)})}},
 
-                //  (EXPR) -> [FN] [LPAREN] [RPAREN] [LAMBDA] (STMT)
+                // (EXPR) -> [FN] [LPAREN] [RPAREN] [LAMBDA] (STMT)
                 {{{ASTNodeType::EXPR,
                    {TokenType::FN, TokenType::LPAREN, TokenType::RPAREN, TokenType::LAMBDA, ASTNodeType::STMT}},
                   makeNode("LambdaExpr", {castNode("Stmt", 4)})}},
-                //  (EXPR) -> [FN] [LPAREN] (BINDINGS) [RPAREN] [LAMBDA] (STMT)
+                // (EXPR) -> [FN] [LPAREN] (BINDINGS) [RPAREN] [LAMBDA] (STMT)
                 {{{ASTNodeType::EXPR,
                    {TokenType::FN, TokenType::LPAREN, ASTNodeType::BINDINGS, TokenType::RPAREN, TokenType::LAMBDA,
                     ASTNodeType::STMT}},
                   makeNode("LambdaExpr", {castNode("Bindings", 2), castNode("Stmt", 5)})}},
-                //  (EXPR) -> [FN] [LPAREN] [RPAREN] [COLON] (TYPE) [LAMBDA] (STMT)
+                // (EXPR) -> [FN] [LPAREN] [RPAREN] [COLON] (TYPE) [LAMBDA] (STMT)
                 {{{ASTNodeType::EXPR,
                    {TokenType::FN, TokenType::LPAREN, TokenType::RPAREN, TokenType::COLON, ASTNodeType::TYPE,
                     TokenType::LAMBDA, ASTNodeType::STMT}},
                   makeNode("LambdaExpr", {castNode("Stmt", 6), castNode("Type", 4)})}},
-                //  (EXPR) -> [FN] [LPAREN] (BINDINGS) [RPAREN] [COLON] (TYPE) [LAMBDA] (STMT)
+                // (EXPR) -> [FN] [LPAREN] (BINDINGS) [RPAREN] [COLON] (TYPE) [LAMBDA] (STMT)
                 {{{ASTNodeType::EXPR,
                    {TokenType::FN, TokenType::LPAREN, ASTNodeType::BINDINGS, TokenType::RPAREN, TokenType::COLON,
                     ASTNodeType::TYPE, TokenType::LAMBDA, ASTNodeType::STMT}},
                   makeNode("LambdaExpr", {castNode("Bindings", 2), castNode("Stmt", 7), castNode("Type", 5)})}},
 
-<<<<<<< HEAD
-                // Commands:
-                // (EXPR) -> [BACKTICK] (CMD) [BACKTICK]
-                {{{ASTNodeType::EXPR, {TokenType::BACKTICK, ASTNodeType::CMD, TokenType::BACKTICK}},
-                  makeNode("CmdExpr", {castNode("Cmd", 1)})}},
-=======
->>>>>>> 8d9d9890
-
-                // Parentheses:
-                // ------------
-                // (EXPR) -> [LPAREN] (EXPR) [RPAREN]
-                {{{ASTNodeType::EXPR, {TokenType::LPAREN, ASTNodeType::EXPR, TokenType::RPAREN}},
-                  "productionList[1].node"}},
 
                 // ===================
                 // ||  Statements:  ||
@@ -703,26 +500,22 @@
                 {{{ASTNodeType::STMTS, {ASTNodeType::STMTS, ASTNodeType::STMT}},
                   makeNode("Stmts", {castNode("Stmts", 0), castNode("Stmt", 1)})}},
 
-<<<<<<< HEAD
-                // (STMT) -> [IMPORT] (STRING) [SEMICOLON]
-=======
-                //  (STMT) -> [TIMEOUT] [INTVAL] (STRING) (STMT)
+                // (STMT) -> [TIMEOUT] [INTVAL] (STRING) (STMT)
                 {{{ASTNodeType::STMT, {TokenType::TIMEOUT, TokenType::INTVAL, ASTNodeType::STRING, ASTNodeType::STMT}},
                   makeNode("TimeoutStmt",
                            {callFunc("std::stoll", {tokenContents(1)}), castNode("String", 2), castNode("Stmt", 3)})}},
-                //  (STMT) -> [TIMEOUT] [INTVAL] (STMT)
+                // (STMT) -> [TIMEOUT] [INTVAL] (STMT)
                 {{{ASTNodeType::STMT, {TokenType::TIMEOUT, TokenType::INTVAL, ASTNodeType::STMT}},
                   makeNode("TimeoutStmt", {callFunc("std::stoll", {tokenContents(1)}), makeNode("String", {""}),
                                            castNode("Stmt", 2)})}},
-                //  (STMT) -> [IMPORT] (STRING) [SEMICOLON]
->>>>>>> 8d9d9890
+                // (STMT) -> [IMPORT] (STRING) [SEMICOLON]
                 {{{ASTNodeType::STMT, {TokenType::IMPORT, ASTNodeType::STRING, TokenType::SEMICOLON}},
                   makeNode("ImportStmt", {castNode("String", 1)})}},
-                //  (STMT) -> [ASSERT] (EXPR) [COMMA] (STRING) [SEMICOLON]
+                // (STMT) -> [ASSERT] (EXPR) [COMMA] (STRING) [SEMICOLON]
                 {{{ASTNodeType::STMT,
                    {TokenType::ASSERT, ASTNodeType::EXPR, TokenType::COMMA, ASTNodeType::STRING, TokenType::SEMICOLON}},
                   makeNode("AssertStmt", {castNode("Expr", 1), castNode("String", 3)})}},
-                //  (STMT) -> [ASSERT] (EXPR) [SEMICOLON]
+                // (STMT) -> [ASSERT] (EXPR) [SEMICOLON]
                 {{{ASTNodeType::STMT, {TokenType::ASSERT, ASTNodeType::EXPR, TokenType::SEMICOLON}},
                   makeNode("AssertStmt", {castNode("Expr", 1), makeNode("String", {""})})}},
 
@@ -744,12 +537,8 @@
                 {{{ASTNodeType::STMT,
                    {TokenType::PRINTLN, TokenType::LPAREN, ASTNodeType::EXPR, TokenType::RPAREN, TokenType::SEMICOLON}},
                   makeNode("PrintlnStmt", {castNode("Expr", 2)})}},
-<<<<<<< HEAD
+
                 // (STMT) -> [WRITE] (EXPR) [TO] (EXPR) [SEMICOLON]
-=======
-
-                //  (STMT) -> [WRITE] (EXPR) [TO] (EXPR) [SEMICOLON]
->>>>>>> 8d9d9890
                 {{{ASTNodeType::STMT,
                    {TokenType::WRITE, ASTNodeType::EXPR, TokenType::TO, ASTNodeType::EXPR, TokenType::SEMICOLON}},
                   makeNode("WriteStmt", {castNode("Expr", 1), castNode("Expr", 3)})}},
@@ -759,21 +548,17 @@
                     TokenType::RPAREN, TokenType::SEMICOLON}},
                   makeNode("WriteStmt", {castNode("Expr", 2), castNode("Expr", 4)})}},
 
-<<<<<<< HEAD
-                // (STMT) -> [ALIAS] [VARIABLE] [EQUALS] (CMD) [SEMICOLON]
-=======
-                //  (STMT) -> [ALIAS] [VARIABLE] [EQUALS] (ASYNC_CMD) [SEMICOLON]
->>>>>>> 8d9d9890
+                // (STMT) -> [ALIAS] [VARIABLE] [EQUALS] (ASYNC_CMD) [SEMICOLON]
                 {{{ASTNodeType::STMT,
                    {TokenType::ALIAS, TokenType::VARIABLE, TokenType::EQUALS, ASTNodeType::ASYNC_CMD,
                     TokenType::SEMICOLON}},
                   makeNode("AliasStmt", {tokenContents(1), castNode("AsyncCmd", 3)})}},
-                //  (STMT) -> [ALIAS] [VARIABLE] [EQUALS] (PIPE_CMD) [SEMICOLON]
+                // (STMT) -> [ALIAS] [VARIABLE] [EQUALS] (PIPE_CMD) [SEMICOLON]
                 {{{ASTNodeType::STMT,
                    {TokenType::ALIAS, TokenType::VARIABLE, TokenType::EQUALS, ASTNodeType::PIPE_CMD,
                     TokenType::SEMICOLON}},
                   makeNode("AliasStmt", {tokenContents(1), castNode("PipeCmd", 3)})}},
-                //  (STMT) -> [ALIAS] [VARIABLE] [EQUALS] (BASIC_CMD) [SEMICOLON]
+                // (STMT) -> [ALIAS] [VARIABLE] [EQUALS] (BASIC_CMD) [SEMICOLON]
                 {{{ASTNodeType::STMT,
                    {TokenType::ALIAS, TokenType::VARIABLE, TokenType::EQUALS, ASTNodeType::BASIC_CMD,
                     TokenType::SEMICOLON}},
@@ -784,11 +569,7 @@
                    {TokenType::TYPE, TokenType::VARIABLE, TokenType::EQUALS, ASTNodeType::TYPE, TokenType::SEMICOLON}},
                   makeNode("TypeStmt", {tokenContents(1), castNode("Type", 3)})}},
 
-<<<<<<< HEAD
-                // (STMT) -> [IF] [LPAREN] (EXPR) [RPAREN] (STMT) [ELSE] (STMT)
-=======
-                //  LA: (STMT) -> [IF] [LPAREN] (EXPR) [RPAREN] (STMT) [ELSE] (STMT)
->>>>>>> 8d9d9890
+                // LA: (STMT) -> [IF] [LPAREN] (EXPR) [RPAREN] (STMT) [ELSE] (STMT)
                 {{{ASTNodeType::STMT,
                    {TokenType::IF, TokenType::LPAREN, ASTNodeType::EXPR, TokenType::RPAREN, ASTNodeType::STMT,
                     TokenType::ELSE, ASTNodeType::STMT}},
@@ -844,120 +625,31 @@
                     TokenType::SEMICOLON, ASTNodeType::EXPR, TokenType::RPAREN, ASTNodeType::STMT}},
                   makeNode("ForStmt",
                            {castNode("Stmt", 2), castNode("Expr", 4), castNode("Stmt", 6), castNode("Stmt", 8)})}},
-<<<<<<< HEAD
-
                 // (STMT) -> [WHILE] [LPAREN] (EXPR) [RPAREN] (STMT)
                 {{{ASTNodeType::STMT,
                    {TokenType::WHILE, TokenType::LPAREN, ASTNodeType::EXPR, TokenType::RPAREN, ASTNodeType::STMT}},
                   makeNode("WhileStmt", {castNode("Expr", 2), castNode("Stmt", 4)})}},
-                // (STMT) -> [DO] (STMT) [WHILE] [LPAREN] (EXPR) [RPAREN]
-=======
-                //  (STMT) -> [WHILE] [LPAREN] (EXPR) [RPAREN] (STMT)
-                {{{ASTNodeType::STMT,
-                   {TokenType::WHILE, TokenType::LPAREN, ASTNodeType::EXPR, TokenType::RPAREN, ASTNodeType::STMT}},
-                  makeNode("WhileStmt", {castNode("Expr", 2), castNode("Stmt", 4)})}},
-                //  (STMT) -> [DO] (STMT) [WHILE] [LPAREN] (EXPR) [RPAREN] [SEMICOLON]
->>>>>>> 8d9d9890
+                // (STMT) -> [DO] (STMT) [WHILE] [LPAREN] (EXPR) [RPAREN] [SEMICOLON]
                 {{{ASTNodeType::STMT,
                    {TokenType::DO, ASTNodeType::STMT, TokenType::WHILE, TokenType::LPAREN, ASTNodeType::EXPR,
                     TokenType::RPAREN, TokenType::SEMICOLON}},
                   makeNode("DoWhileStmt", {castNode("Expr", 4), castNode("Stmt", 1)})}},
 
-<<<<<<< HEAD
-                // (STMT) -> [LCURLY] [RCURLY]
-                {{{ASTNodeType::STMT, {TokenType::LCURLY, TokenType::RCURLY}}, makeNode("ScopeStmt", {})}},
-                // (STMT) -> [LCURLY] (STMTS) [RCURLY]
-                {{{ASTNodeType::STMT, {TokenType::LCURLY, ASTNodeType::STMTS, TokenType::RCURLY}},
-                  makeNode("ScopeStmt", {castNode("Stmts", 1)})}},
-
-                // Arrays:
-                // (EXPR) -> [LSQUARE] (EXPRS) [RSQUARE]
-                {{{ASTNodeType::EXPR, {TokenType::LSQUARE, ASTNodeType::EXPRS, TokenType::RSQUARE}},
-                  makeNode("ArrayExpr", {castNode("Exprs", 1)})}},
-
-                // Tuples:
-                // (EXPR) -> [LPAREN] (EXPRS) [RPAREN]
-                {{{ASTNodeType::EXPR, {TokenType::LPAREN, ASTNodeType::EXPRS, TokenType::RPAREN}},
-                  makeNode("TupleExpr", {castNode("Exprs", 1)})}},
-
-                // Functions:
-                // ----------
-                // (STMT) -> [VARIABLE] [LPAREN] [RPAREN] (STMT)
-                {{{ASTNodeType::STMT, {ASTNodeType::VARIABLE, TokenType::LPAREN, TokenType::RPAREN, ASTNodeType::STMT}},
-                  makeNode("FunctionStmt", {tokenContents(0), castNode("Stmt", 3)})}},
-                // (STMT) -> [VARIABLE] [LPAREN] (BINDINGS) [RPAREN] (STMT)
-                {{{ASTNodeType::STMT,
-                   {ASTNodeType::VARIABLE, TokenType::LPAREN, ASTNodeType::BINDINGS, TokenType::RPAREN,
-                    ASTNodeType::STMT}},
-                  makeNode("FunctionStmt", {tokenContents(0), castNode("Bindings", 2), castNode("Stmt", 4)})}},
-                // (STMT) -> [VARIABLE] [LPAREN] [RPAREN] [COLON] (TYPE) (STMT)
-                {{{ASTNodeType::STMT,
-                   {ASTNodeType::VARIABLE, TokenType::LPAREN, TokenType::RPAREN, TokenType::COLON, ASTNodeType::TYPE,
-                    ASTNodeType::STMT}},
-                  makeNode("FunctionStmt", {tokenContents(0), castNode("Stmt", 5), castNode("Type", 4)})}},
-                // (STMT) -> [VARIABLE] [LPAREN] (BINDINGS) [RPAREN] [COLON] (TYPE) (STMT)
-                {{{ASTNodeType::STMT,
-                   {ASTNodeType::VARIABLE, TokenType::LPAREN, ASTNodeType::BINDINGS, TokenType::RPAREN,
-                    TokenType::COLON, ASTNodeType::TYPE, ASTNodeType::STMT}},
-                  makeNode("FunctionStmt",
-                           {tokenContents(0), castNode("Bindings", 2), castNode("Stmt", 6), castNode("Type", 5)})}},
-                // (EXPR) -> [LPAREN] [RPAREN] [LAMBDA] (STMT)
-                {{{ASTNodeType::EXPR, {TokenType::LPAREN, TokenType::RPAREN, TokenType::LAMBDA, ASTNodeType::STMT}},
-                  makeNode("LambdaExpr", {castNode("Stmt", 3)})}},
-                // (EXPR) -> [LPAREN] (BINDINGS) [RPAREN] [LAMBDA] (STMT)
-                {{{ASTNodeType::EXPR,
-                   {TokenType::LPAREN, ASTNodeType::BINDINGS, TokenType::RPAREN, TokenType::LAMBDA, ASTNodeType::STMT}},
-                  makeNode("LambdaExpr", {castNode("Bindings", 1), castNode("Stmt", 4)})}},
-                // (EXPR) -> [LPAREN] [RPAREN] [COLON] (TYPE) [LAMBDA] (STMT)
-                {{{ASTNodeType::EXPR,
-                   {TokenType::LPAREN, TokenType::RPAREN, TokenType::COLON, ASTNodeType::TYPE, TokenType::LAMBDA,
-                    ASTNodeType::STMT}},
-                  makeNode("LambdaExpr", {castNode("Stmt", 5), castNode("Type", 3)})}},
-                // (EXPR) -> [LPAREN] (BINDINGS) [RPAREN] [COLON] (TYPE) [LAMBDA] (STMT)
-                {{{ASTNodeType::EXPR,
-                   {TokenType::LPAREN, ASTNodeType::BINDINGS, TokenType::RPAREN, TokenType::COLON, ASTNodeType::TYPE,
-                    TokenType::LAMBDA, ASTNodeType::STMT}},
-                  makeNode("LambdaExpr", {castNode("Bindings", 1), castNode("Stmt", 6), castNode("Type", 4)})}},
-                // (EXPR) -> [LPAREN] [RPAREN] [LAMBDA] (EXPR)
-                {{{ASTNodeType::EXPR, {TokenType::LPAREN, TokenType::RPAREN, TokenType::LAMBDA, ASTNodeType::EXPR}},
-                  makeNode("LambdaExpr", {castNode("Expr", 3)})}},
-                // (EXPR) -> [LPAREN] (BINDINGS) [RPAREN] [LAMBDA] (EXPR)
-                {{{ASTNodeType::EXPR,
-                   {TokenType::LPAREN, ASTNodeType::BINDINGS, TokenType::RPAREN, TokenType::LAMBDA, ASTNodeType::EXPR}},
-                  makeNode("LambdaExpr", {castNode("Bindings", 1), castNode("Expr", 4)})}},
-                // (EXPR) -> [LPAREN] [RPAREN] [COLON] (TYPE) [LAMBDA] (EXPR)
-                {{{ASTNodeType::EXPR,
-                   {TokenType::LPAREN, TokenType::RPAREN, TokenType::COLON, ASTNodeType::TYPE, TokenType::LAMBDA,
-                    ASTNodeType::EXPR}},
-                  makeNode("LambdaExpr", {castNode("Expr", 5), castNode("Type", 3)})}},
-                // (EXPR) -> [LPAREN] (BINDINGS) [RPAREN] [COLON] (TYPE) [LAMBDA] (EXPR)
-                {{{ASTNodeType::EXPR,
-                   {TokenType::LPAREN, ASTNodeType::BINDINGS, TokenType::RPAREN, TokenType::COLON, ASTNodeType::TYPE,
-                    TokenType::LAMBDA, ASTNodeType::EXPR}},
-                  makeNode("LambdaExpr", {castNode("Bindings", 1), castNode("Expr", 6), castNode("Type", 4)})}},
-
-
-                // (STMT) -> (CMD) [SEMICOLON]
-                {{{ASTNodeType::STMT, {ASTNodeType::CMD, TokenType::SEMICOLON}},
-                  makeNode("CmdStmt", {castNode("Cmd", 0)})}},
-                // (STMT) -> (EXPR) [SEMICOLON]
-=======
-                //  (STMT) -> [BREAK] [SEMICOLON]
+                // (STMT) -> [BREAK] [SEMICOLON]
                 {{{ASTNodeType::STMT, {TokenType::BREAK, TokenType::SEMICOLON}}, makeNode("BreakStmt", {})}},
-                //  (STMT) -> [CONTINUE] [SEMICOLON]
+                // (STMT) -> [CONTINUE] [SEMICOLON]
                 {{{ASTNodeType::STMT, {TokenType::CONTINUE, TokenType::SEMICOLON}}, makeNode("ContinueStmt", {})}},
 
-                //  (STMT) -> (ASYNC_CMD) [SEMICOLON]
+                // (STMT) -> (ASYNC_CMD) [SEMICOLON]
                 {{{ASTNodeType::STMT, {ASTNodeType::ASYNC_CMD, TokenType::SEMICOLON}},
                   makeNode("CmdStmt", {castNode("AsyncCmd", 0)})}},
-                //  (STMT) -> (PIPE_CMD) [SEMICOLON]
+                // (STMT) -> (PIPE_CMD) [SEMICOLON]
                 {{{ASTNodeType::STMT, {ASTNodeType::PIPE_CMD, TokenType::SEMICOLON}},
                   makeNode("CmdStmt", {castNode("PipeCmd", 0)})}},
-                //  (STMT) -> (BASIC_CMD) [SEMICOLON]
+                // (STMT) -> (BASIC_CMD) [SEMICOLON]
                 {{{ASTNodeType::STMT, {ASTNodeType::BASIC_CMD, TokenType::SEMICOLON}},
                   makeNode("CmdStmt", {castNode("BasicCmd", 0)})}},
-                //  (STMT) -> (EXPR) [SEMICOLON]
->>>>>>> 8d9d9890
+                // (STMT) -> (EXPR) [SEMICOLON]
                 {{{ASTNodeType::STMT, {ASTNodeType::EXPR, TokenType::SEMICOLON}},
                   makeNode("ExprStmt", {castNode("Expr", 0)})}},
 
@@ -980,20 +672,13 @@
                 // ||  Types:  ||
                 // ==============
 
-<<<<<<< HEAD
+                // (TYPE) -> [LPAREN] (TYPE) [RPAREN]
+                {{{ASTNodeType::TYPE, {TokenType::LPAREN, ASTNodeType::TYPE, TokenType::RPAREN}},
+                  "productionList[1].node"}},
+
                 // (TYPES) -> (TYPE)
                 {{{ASTNodeType::TYPES, {ASTNodeType::TYPE}}, makeNode("Types", {castNode("Type", 0)})}},
-
                 // (TYPES) -> (TYPES) [COMMA] (TYPE)
-=======
-                //  (TYPE) -> [LPAREN] (TYPE) [RPAREN]
-                {{{ASTNodeType::TYPE, {TokenType::LPAREN, ASTNodeType::TYPE, TokenType::RPAREN}},
-                  "productionList[1].node"}},
-
-                //  (TYPES) -> (TYPE)
-                {{{ASTNodeType::TYPES, {ASTNodeType::TYPE}}, makeNode("Types", {castNode("Type", 0)})}},
-                //  (TYPES) -> (TYPES) [COMMA] (TYPE)
->>>>>>> 8d9d9890
                 {{{ASTNodeType::TYPES, {ASTNodeType::TYPES, TokenType::COMMA, ASTNodeType::EXPR}},
                   makeNode("Types", {castNode("Types", 0), castNode("Type", 2)})}},
 
@@ -1007,14 +692,10 @@
                 {{{ASTNodeType::TYPE, {TokenType::STRING}}, makeNode("StringType", {})}},
                 // (TYPE) -> [VOID]
                 {{{ASTNodeType::TYPE, {TokenType::VOID}}, makeNode("TupleType", {makeNode("Types", {})})}},
-<<<<<<< HEAD
+                // (TYPE) -> [VARIABLE]
+                {{{ASTNodeType::TYPE, {TokenType::VARIABLE}}, makeNode("VariableType", {tokenContents(0)})}},
+
                 // (TYPE) -> (TYPE) [LAMBDA] (TYPE)
-=======
-                //  (TYPE) -> [VARIABLE]
-                {{{ASTNodeType::TYPE, {TokenType::VARIABLE}}, makeNode("VariableType", {tokenContents(0)})}},
-
-                //  (TYPE) -> (TYPE) [LAMBDA] (TYPE)
->>>>>>> 8d9d9890
                 {{{ASTNodeType::TYPE, {ASTNodeType::TYPE, TokenType::LAMBDA, ASTNodeType::TYPE}},
                   makeNode("FunctionType", {makeNode("Types", {castNode("Type", 0)}), castNode("Type", 2)})}},
                 // (TYPE) -> [LPAREN] [RPAREN] [LAMBDA] (TYPE)
@@ -1024,35 +705,19 @@
                 {{{ASTNodeType::TYPE,
                    {TokenType::LPAREN, ASTNodeType::TYPES, TokenType::RPAREN, TokenType::LAMBDA, ASTNodeType::TYPE}},
                   makeNode("FunctionType", {castNode("Types", 1), castNode("Type", 4)})}},
-<<<<<<< HEAD
+
                 // (TYPE) -> (TYPE) [LSQUARE] [RSQUARE]
                 {{{ASTNodeType::TYPE, {ASTNodeType::TYPE, TokenType::LSQUARE, TokenType::RSQUARE}},
                   makeNode("ArrayType", {castNode("Type", 0)})}},
+
+                // (TYPE) -> [LPAREN] [RPAREN]
+                {{{ASTNodeType::TYPE, {TokenType::LPAREN, TokenType::RPAREN}}, makeNode("TupleType", {})}},
                 // (TYPE) -> [LPAREN] (TYPES) [RPAREN]
                 {{{ASTNodeType::TYPE, {TokenType::LPAREN, ASTNodeType::TYPES, TokenType::RPAREN}},
                   makeNode("TupleType", {castNode("Types", 1)})}},
-
-                // ==================
-                // ||  Variables:  ||
-                // ==================
-
-                // (VARIABLE) -> [VARIABLE]
-                {{{ASTNodeType::VARIABLE, {TokenType::VARIABLE}}, makeNode("IdentVariable", {tokenContents(0)})}},
-=======
-
-                //  (TYPE) -> (TYPE) [LSQUARE] [RSQUARE]
-                {{{ASTNodeType::TYPE, {ASTNodeType::TYPE, TokenType::LSQUARE, TokenType::RSQUARE}},
-                  makeNode("ArrayType", {castNode("Type", 0)})}},
-
-                //  (TYPE) -> [LPAREN] [RPAREN]
-                {{{ASTNodeType::TYPE, {TokenType::LPAREN, TokenType::RPAREN}}, makeNode("TupleType", {})}},
-                //  (TYPE) -> [LPAREN] (TYPES) [RPAREN]
-                {{{ASTNodeType::TYPE, {TokenType::LPAREN, ASTNodeType::TYPES, TokenType::RPAREN}},
-                  makeNode("TupleType", {castNode("Types", 1)})}},
-                //  (TYPE) -> [LPAREN] (TYPES) [COMMA] [RPAREN]
+                // (TYPE) -> [LPAREN] (TYPES) [COMMA] [RPAREN]
                 {{{ASTNodeType::TYPE, {TokenType::LPAREN, ASTNodeType::TYPES, TokenType::COMMA, TokenType::RPAREN}},
                   makeNode("TupleType", {castNode("Types", 1)})}},
->>>>>>> 8d9d9890
         });
     }
 #pragma clang diagnostic pop
